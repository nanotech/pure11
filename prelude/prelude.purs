module Prelude where

  flip :: forall a b c. (a -> b -> c) -> b -> a -> c
  flip f b a = f a b

  const :: forall a b. a -> b -> a
  const a _ = a

  infixr 9 >>>
  infixr 9 <<<

  class Category a where
    id :: forall t. a t t
    (<<<) :: forall b c d. a c d -> a b c -> a b d
    (>>>) :: forall b c d. a b c -> a c d -> a b d

  instance Category (->) where
    id x = x
    (<<<) f g x = f (g x)
    (>>>) f g x = g (f x)

  infixr 0 $
  infixl 0 #

  ($) :: forall a b. (a -> b) -> a -> b
  ($) f x = f x

  (#) :: forall a b. a -> (a -> b) -> b
  (#) x f = f x

  class Show a where
    show :: a -> String

  instance Show String where
    show s = s

  instance Show Boolean where
    show true = "true"
    show false = "false"

  foreign import showNumber "function showNumber(n) {\
                            \  return n.toString();\
                            \}" :: Number -> String

  instance Show Number where
    show = showNumber

  class Read a where
    read :: String -> a

  instance Read String where
    read s = s

  instance Read Boolean where
    read "true" = true
    read _ = false

  foreign import readNumber "function readNumber(n) {\
                            \  return parseFloat(n);\
                            \}" :: String -> Number

  instance Read Number where
    read = readNumber

  infixl 4 <$>

  class Functor f where
    (<$>) :: forall a b. (a -> b) -> f a -> f b

  infixl 4 <*>

  class Applicative f where
    pure :: forall a. a -> f a
    (<*>) :: forall a b. f (a -> b) -> f a -> f b

  instance (Applicative f) => Functor f where
    (<$>) f a = pure f <*> a

  infixl 3 <|>

  class Alternative f where
    empty :: forall a. f a
    (<|>) :: forall a. f a -> f a -> f a

  infixl 1 >>=

  class Monad m where
    return :: forall a. a -> m a
    (>>=) :: forall a b. m a -> (a -> m b) -> m b

  instance (Monad m) => Applicative m where
    pure = return
    (<*>) f a = do
      f' <- f
      a' <- a
      return (f' a')

  infixl 7 *
  infixl 7 /
  infixl 7 %

  infixl 6 -
  infixl 6 +

  class Num a where
    (+) :: a -> a -> a
    (-) :: a -> a -> a
    (*) :: a -> a -> a
    (/) :: a -> a -> a
    (%) :: a -> a -> a
    negate :: a -> a

  foreign import numAdd "function numAdd(n1) {\
                        \  return function(n2) {\
                        \    return n1 + n2;\
                        \  };\
                        \}" :: Number -> Number -> Number

  foreign import numSub "function numSub(n1) {\
                        \  return function(n2) {\
                        \    return n1 - n2;\
                        \  };\
                        \}" :: Number -> Number -> Number

  foreign import numMul "function numMul(n1) {\
                        \  return function(n2) {\
                        \    return n1 * n2;\
                        \  };\
                        \}" :: Number -> Number -> Number

  foreign import numDiv "function numDiv(n1) {\
                        \  return function(n2) {\
                        \    return n1 / n2;\
                        \  };\
                        \}" :: Number -> Number -> Number

  foreign import numMod "function numMod(n1) {\
                        \  return function(n2) {\
                        \    return n1 % n2;\
                        \  };\
                        \}" :: Number -> Number -> Number

  foreign import numNegate "function numNegate(n) {\
                           \  return -n;\
                           \}" :: Number -> Number

  instance Num Number where
    (+) = numAdd
    (-) = numSub
    (*) = numMul
    (/) = numDiv
    (%) = numMod
    negate = numNegate

  infixl 4 ==
  infixl 4 /=

  class Eq a where
    (==) :: a -> a -> Boolean
    (/=) :: a -> a -> Boolean

  -- Referential equality
  data Ref a = Ref a

  liftRef :: forall a b. (a -> a -> b) -> Ref a -> Ref a -> b
  liftRef f (Ref x) (Ref y) = f x y
  
  refEq :: forall a. Ref a -> Ref a -> Boolean
  refEq = liftRef unsafeRefEq
  
  refIneq :: forall a. Ref a -> Ref a -> Boolean
  refIneq = liftRef unsafeRefIneq

  foreign import unsafeRefEq "function unsafeRefEq(r1) {\
                             \  return function(r2) {\
                             \    return r1 === r2;\
                             \  };\
                             \}" :: forall a. a -> a -> Boolean

  foreign import unsafeRefIneq "function unsafeRefIneq(r1) {\
                               \  return function(r2) {\
                               \    return r1 !== r2;\
                               \  };\
                               \}" :: forall a. a -> a -> Boolean

  instance Eq (Ref a) where
    (==) = refEq
    (/=) = refIneq

  instance Eq String where
    (==) = unsafeRefEq
    (/=) = unsafeRefIneq

  instance Eq Number where
    (==) = unsafeRefEq
    (/=) = unsafeRefIneq

  instance Eq Boolean where
    (==) = unsafeRefEq
    (/=) = unsafeRefIneq

  instance (Eq a) => Eq [a] where
    (==) [] [] = true
    (==) (x:xs) (y:ys) = x == y && xs == ys
    (==) _ _ = false
    (/=) xs ys = not (xs == ys)

  infixl 4 <
  infixl 4 >
  infixl 4 <=
  infixl 4 >=

  class Ord a where
    (<) :: a -> a -> Boolean
    (>) :: a -> a -> Boolean
    (<=) :: a -> a -> Boolean
    (>=) :: a -> a -> Boolean

  foreign import numLess "function numLess(n1) {\
                         \  return function(n2) {\
                         \    return n1 < n2;\
                         \  };\
                         \}" :: Number -> Number -> Boolean

  foreign import numLessEq "function numLessEq(n1) {\
                           \  return function(n2) {\
                           \    return n1 <= n2;\
                           \  };\
                           \}" :: Number -> Number -> Boolean

  foreign import numGreater "function numGreater(n1) {\
                            \  return function(n2) {\
                            \    return n1 > n2;\
                            \  };\
                            \}" :: Number -> Number -> Boolean

  foreign import numGreaterEq "function numGreaterEq(n1) {\
                              \  return function(n2) {\
                              \    return n1 >= n2;\
                              \  };\
                              \}" :: Number -> Number -> Boolean

  instance Ord Number where
    (<) = numLess
    (>) = numGreater
    (<=) = numLessEq
    (>=) = numGreaterEq

  infixl 10 &
  infixl 10 |
  infixl 10 ^

  class Bits b where
    (&) :: b -> b -> b
    (|) :: b -> b -> b
    (^) :: b -> b -> b
    shl :: b -> Number -> b
    shr :: b -> Number -> b
    zshr :: b -> Number -> b
    complement :: b -> b

  foreign import numShl "function numShl(n1) {\
                        \  return function(n2) {\
                        \    return n1 << n2;\
                        \  };\
                        \}" :: Number -> Number -> Number

  foreign import numShr "function numShr(n1) {\
                        \  return function(n2) {\
                        \    return n1 >> n2;\
                        \  };\
                        \}" :: Number -> Number -> Number

  foreign import numZshr "function numZshr(n1) {\
                          \  return function(n2) {\
                          \    return n1 >>> n2;\
                          \  };\
                          \}" :: Number -> Number -> Number

  foreign import numAnd "function numAnd(n1) {\
                        \  return function(n2) {\
                        \    return n1 & n2;\
                        \  };\
                        \}" :: Number -> Number -> Number

  foreign import numOr "function numOr(n1) {\
                       \  return function(n2) {\
                       \    return n1 | n2;\
                       \  };\
                       \}" :: Number -> Number -> Number

  foreign import numXor "function numXor(n1) {\
                        \  return function(n2) {\
                        \    return n1 ^ n2;\
                        \  };\
                        \}" :: Number -> Number -> Number

  foreign import numComplement "function numComplement(n) {\
                               \  return ~n;\
                               \}" :: Number -> Number

  instance Bits Number where
    (&) = numAnd
    (|) = numOr
    (^) = numXor
    shl = numShl
    shr = numShr
    zshr = numZshr
    complement = numComplement

  infixl 8 !!

  foreign import (!!) "function $bang$bang(xs) {\
                      \  return function(n) {\
                      \    return xs[n];\
                      \  };\
                      \}" :: forall a. [a] -> Number -> a

  infixr 2 ||
  infixr 3 &&

  class BoolLike b where
    (&&) :: b -> b -> b
    (||) :: b -> b -> b
    not :: b -> b

  foreign import boolAnd "function boolAnd(b1) {\
                         \  return function(b2) {\
                         \    return b1 && b2;\
                         \  };\
                         \}"  :: Boolean -> Boolean -> Boolean

  foreign import boolOr "function boolOr(b1) {\
                        \  return function(b2) {\
                        \    return b1 || b2;\
                        \  };\
                        \}" :: Boolean -> Boolean -> Boolean

  foreign import boolNot "function boolNot(b) {\
                         \  return !b;\
                         \}" :: Boolean -> Boolean

  instance BoolLike Boolean where
    (&&) = boolAnd
    (||) = boolOr
    not = boolNot

  infixr 5 ++

  foreign import (++) "function $plus$plus(s1) {\
                      \  return function(s2) {\
                      \    return s1 + s2;\
                      \  };\
                      \}" :: String -> String -> String

module Data.Monoid where

  import Prelude
  import Data.Array (foldl)

  infixr 6 <>

  class Monoid m where
    mempty :: m
    (<>) :: m -> m -> m

  instance Monoid String where
    mempty = ""
    (<>) = (++)

  instance Monoid [a] where
    mempty = []
    (<>) = Data.Array.concat

  mconcat :: forall m. (Monoid m) => [m] -> m
  mconcat = foldl (<>) mempty

module Control.Monad where

  import Prelude
  import Data.Array

  replicateM :: forall m a. (Monad m) => Number -> m a -> m [a]
  replicateM 0 _ = return []
  replicateM n m = do
    a <- m
    as <- replicateM (n - 1) m
    return (a : as)

  mapM :: forall m a b. (Monad m) => (a -> m b) -> [a] -> m [b]
  mapM _ [] = return []
  mapM f (a:as) = do
    b <- f a
    bs <- mapM f as
    return (b : bs)

  infixr 1 >=>
  infixr 1 <=<

  (>=>) :: forall m a b c. (Monad m) => (a -> m b) -> (b -> m c) -> a -> m c
  (>=>) f g a = do
    b <- f a
    g b

  (<=<) :: forall m a b c. (Monad m) => (b -> m c) -> (a -> m b) -> a -> m c
  (<=<) = flip (>=>)

  sequence :: forall m a. (Monad m) => [m a] -> m [a]
  sequence [] = return []
  sequence (m:ms) = do
    a <- m
    as <- sequence ms
    return (a : as)

  join :: forall m a. (Monad m) => m (m a) -> m a
  join mm = do
    m <- mm
    m

  foldM :: forall m a b. (Monad m) => (a -> b -> m a) -> a -> [b] -> m a
  foldM _ a [] = return a
  foldM f a (b:bs) = f a b >>= \a' -> foldM f a' bs

  when :: forall m. (Monad m) => Boolean -> m {} -> m {}
  when true m = m
  when false _ = return {}

  zipWithM :: forall m a b c. (Monad m) => (a -> b -> m c) -> [a] -> [b] -> m [c]
  zipWithM f xs ys = sequence $ zipWith f xs ys

module Data.Maybe where

  import Prelude

  data Maybe a = Nothing | Just a

  maybe :: forall a b. b -> (a -> b) -> Maybe a -> b
  maybe b _ Nothing = b
  maybe _ f (Just a) = f a

  fromMaybe :: forall a. a -> Maybe a -> a
  fromMaybe a = maybe a (id :: forall a. a -> a)

  instance Monad Maybe where
    return = Just
    (>>=) m f = maybe Nothing f m

  instance Applicative Maybe where
    pure = Just
    (<*>) (Just fn) x = fn <$> x
    (<*>) Nothing _ = Nothing

  instance Functor Maybe where
    (<$>) fn (Just x) = Just (fn x)
    (<$>) _ _ = Nothing

  instance (Show a) => Show (Maybe a) where
    show (Just x) = "Just " ++ (show x)
    show Nothing = "Nothing"

module Data.Either where

  import Prelude

  data Either a b = Left a | Right b

  either :: forall a b c. (a -> c) -> (b -> c) -> Either a b -> c
  either f _ (Left a) = f a
  either _ g (Right b) = g b

  instance Monad (Either e) where
    return = Right
    (>>=) = either (\e _ -> Left e) (\a f -> f a)

  instance Applicative (Either e) where
    pure = Right
    (<*>) (Left e) _ = Left e
    (<*>) (Right f) r = f <$> r

  instance Functor (Either a) where
    (<$>) _ (Left x) = Left x
    (<$>) f (Right y) = Right (f y)

  instance (Show a, Show b) => Show (Either a b) where
    show (Left x) = "Left " ++ (show x)
    show (Right y) = "Right " ++ (show y)

module Data.Array where

  import Prelude
  import Data.Maybe

  head :: forall a. [a] -> Maybe a
  head (x : _) = Just x
  head _ = Nothing

  tail :: forall a. [a] -> Maybe [a]
  tail (_ : xs) = Just xs
  tail _ = Nothing

  map :: forall a b. (a -> b) -> [a] -> [b]
  map _ [] = []
  map f (x:xs) = f x : map f xs

  foldr :: forall a b. (a -> b -> a) -> a -> [b] -> a
  foldr f a (b : bs) = f (foldr f a bs) b
  foldr _ a [] = a

  foldl :: forall a b. (b -> a -> b) -> b -> [a] -> b
  foldl _ b [] = b
  foldl f b (a:as) = foldl f (f b a) as

  foreign import length "function length(xs) {\
                        \  return xs.length;\
                        \}" :: forall a. [a] -> Number

  foreign import indexOf "function indexOf(l) {\
                         \  return function (e) {\
                         \    return l.indexOf(e);\
                         \  };\
                         \}" :: forall a. [a] -> a -> Number

  foreign import lastIndexOf "function lastIndexOf(l) {\
                             \  return function (e) {\
                             \    return l.lastIndexOf(e);\
                             \  };\
                             \}" :: forall a. [a] -> a -> Number

  foreign import concat "function concat(l1) {\
                        \  return function (l2) {\
                        \    return l1.concat(l2);\
                        \  };\
                        \}" :: forall a. [a] -> [a] -> [a]

  foreign import joinS "function joinS(l) {\
                       \  return l.join();\
                       \}" :: [String] -> String

  foreign import joinWith "function joinWith(l) {\
                          \  return function (s) {\
                          \    return l.join(s);\
                          \  };\
                          \}" :: [String] -> String -> String

  foreign import push "function push(l) {\
                      \  return function (e) {\
                      \    var l1 = l.slice();\
                      \    l1.push(e); \
                      \    return l1;\
                      \  };\
                      \}" :: forall a. [a] -> a -> [a]

  foreign import reverse "function reverse(l) {\
                         \  var l1 = l.slice();\
                         \  l1.reverse(); \
                         \  return l1;\
                         \}" :: forall a. [a] -> [a]

  foreign import shift "function shift(l) {\
                       \  var l1 = l.slice();\
                       \  l1.shift();\
                       \  return l1;\
                       \}" :: forall a. [a] -> [a]

  foreign import slice "function slice(s) {\
                       \  return function(e) {\
                       \    return function (l) {\
                       \      return l.slice(s, e);\
                       \    };\
                       \  };\
                       \}" :: forall a. Number -> Number -> [a] -> [a]

  foreign import sort "function sort(l) {\
                      \  var l1 = l.slice();\
                      \  l1.sort();\
                      \  return l1;\
                      \}" :: forall a. [a] -> [a]

  foreign import insertAt 
    "function insertAt(index) {\
    \  return function(a) {\
    \    return function(l) {\
    \      var l1 = l.slice();\
    \      l1.splice(index, 0, a);\
    \      return l1;\
    \    }; \
    \  };\
    \}":: forall a. Number -> a -> [a] -> [a]

  foreign import deleteAt 
    "function deleteAt(index) {\
    \  return function(n) {\
    \    return function(l) {\
    \      var l1 = l.slice();\
    \      l1.splice(index, n);\
    \      return l1;\
    \    }; \
    \  };\
    \}":: forall a. Number -> Number -> [a] -> [a]

  foreign import updateAt 
    "function updateAt(index) {\
    \  return function(a) {\
    \    return function(l) {\
    \      var l1 = l.slice();\
    \      l1[index] = a;\
    \      return l1;\
    \    }; \
    \  };\
    \}":: forall a. Number -> a -> [a] -> [a]

  infixr 6 :

  (:) :: forall a. a -> [a] -> [a]
  (:) a = concat [a]

  singleton :: forall a. a -> [a]
  singleton a = [a]

  concatMap :: forall a b. [a] -> (a -> [b]) -> [b]
  concatMap [] f = []
  concatMap (a:as) f = f a `concat` concatMap as f

  filter :: forall a. (a -> Boolean) -> [a] -> [a]
  filter _ [] = []
  filter p (x:xs) | p x = x : filter p xs
  filter p (_:xs) = filter p xs
  
  find :: forall a. (a -> Boolean) -> [a] -> Maybe a
  find _ [] = Nothing
  find p (x:xs) | p x = Just x
  find p (_:xs) = find p xs

  isEmpty :: forall a. [a] -> Boolean
  isEmpty [] = true
  isEmpty _ = false

  range :: Number -> Number -> [Number]
  range lo hi | lo > hi = []
  range lo hi = lo : range (lo + 1) hi

  zipWith :: forall a b c. (a -> b -> c) -> [a] -> [b] -> [c]
  zipWith f (a:as) (b:bs) = f a b : zipWith f as bs
  zipWith _ _ _ = []

  any :: forall a. (a -> Boolean) -> [a] -> Boolean
  any _ [] = false
  any p (a:as) = p a || any p as

  all :: forall a. (a -> Boolean) -> [a] -> Boolean
  all _ [] = true
  all p (a:as) = p a && all p as

<<<<<<< HEAD
  drop :: forall a. Number -> [a] -> [a]
  drop 0 xs = xs
  drop _ [] = []
  drop n (x:xs) = drop (n - 1) xs

  take :: forall a. Number -> [a] -> [a]
  take 0 _ = []
  take _ [] = []
  take n (x:xs) = x : take (n - 1) xs

  instance (Prelude.Show a) => Prelude.Show [a] where
=======
  instance (Show a) => Show [a] where
>>>>>>> 10298618
    show xs = "[" ++ joinWith (map show xs) "," ++ "]"

  instance Functor [] where
    (<$>) = map

  instance Monad [] where
    return = singleton
    (>>=) = concatMap

  instance Alternative [] where
    empty = []
    (<|>) = concat
    
module Data.Array.Unsafe where

  head :: forall a. [a] -> a
  head (x : _) = x

  tail :: forall a. [a] -> [a]
  tail (_ : xs) = xs

module Data.Tuple where

  import Prelude
  import Data.Array

  data Tuple a b = Tuple a b

  instance (Show a, Show b) => Show (Tuple a b) where
    show (Tuple a b) = "Tuple(" ++ show a ++ ", " ++ show b ++ ")"

  curry :: forall a b c. (Tuple a b -> c) -> a -> b -> c
  curry f a b = f (Tuple a b)

  uncurry :: forall a b c. (a -> b -> c) -> Tuple a b -> c
  uncurry f (Tuple a b) = f a b

  zip :: forall a b. [a] -> [b] -> [Tuple a b]
  zip = zipWith Tuple

  unzip :: forall a b. [Tuple a b] -> Tuple [a] [b]
  unzip ((Tuple a b):ts) = case unzip ts of
    Tuple as bs -> Tuple (a : as) (b : bs)
  unzip [] = Tuple [] []

module Data.String where

  foreign import lengthS "function lengthS(s) {\
                         \  return s.length;\
                         \}" :: String -> Number

  foreign import charAt "function charAt(i) {\
                        \  return function(s) {\
                        \    return s.charAt(i); \
                        \  };\
                        \}" :: Number -> String -> String

  foreign import indexOfS "function indexOfS(s1) {\
                          \  return function(s2) {\
                          \    return s1.indexOf(s2);\
                          \  }; \
                          \}" :: String -> String -> Number

  foreign import lastIndexOfS "function lastIndexOfS(s1) {\
                              \  return function(s2) {\
                              \    return s1.lastIndexOf(s2);\
                              \  };\
                              \}" :: String -> String -> Number

  foreign import localeCompare "function localeCompare(s1) {\
                               \  return function(s2) {\
                               \    return s1.localeCompare(s2);\
                               \  };\
                               \}" :: String -> String -> Number

  foreign import replace "function replace(s1) {\
                         \  return function(s2) {\
                         \    return function(s3) {\
                         \      return s3.replace(s1, s2);\
                         \    };\
                         \  };\
                         \}" :: String -> String -> String -> String

  foreign import sliceS "function sliceS(st) {\
                        \  return function(e) {\
                        \    return function(s) {\
                        \      return s.slice(st, e);\
                        \    };\
                        \  };\
                        \}" :: Number -> Number -> String -> String

  foreign import split "function split(sep) {\
                       \  return function(s) {\
                       \    return s.split(s);\
                       \  };\
                       \}" :: String -> String -> [String]

  foreign import substr "function substr(n1) {\
                        \  return function(n2) {\
                        \    return function(s) {\
                        \      return s.substr(n1, n2);\
                        \    };\
                        \  };\
                        \}" :: Number -> Number -> String -> String

  foreign import substring "function substring(n1) {\
                           \  return function(n2) {\
                           \    return function(s) {\
                           \      return s.substring(n1, n2);\
                           \    };\
                           \  };\
                           \}" :: Number -> Number -> String -> String

  foreign import toLower "function toLower(s) {\
                         \  return s.toLower();\
                         \}" :: String -> String

  foreign import toUpper "function toUpper(s) {\
                         \  return s.toUpper();\
                         \}" :: String -> String

  foreign import trim "function trim(s) {\
                      \  return s.trim();\
                      \}" :: String -> String

module Data.String.Regex where

  foreign import data Regex :: *

  foreign import regex "function regex(s1) {\
                       \  return function(s2) {\
                       \    return new Regex(s1, s2);\
                       \  };\
                       \}" :: String -> String -> Regex

  foreign import test "function test(r) {\
                      \  return function (s) {\
                      \    return r.test(s);\
                      \  };\
                      \}" :: Regex -> String -> Boolean

  foreign import match "function match(r) {\
                       \  return function (s) {\
                       \    return s.match(r); \
                       \  };\
                       \}" :: Regex -> String -> [String]

  foreign import replaceR "function replaceR(r) {\
                          \  return function(s1) {\
                          \    return function(s2) {\
                          \      return s2.replace(r, s1);\
                          \    };\
                          \  };\
                          \}" :: Regex -> String -> String -> String

  foreign import search "function search(r) {\
                        \  return function (s) {\
                        \    return s.search(r);\
                        \  };\
                        \}" :: Regex -> String -> Number

module Global where

  foreign import nan "var nan = NaN;" :: Number

  foreign import infinity "var infinity = Infinity;" :: Number

  foreign import toExponential "function toExponential(n) {\
                               \  return n.toExponential();\
                               \}" :: Number -> String

  foreign import toFixed "function toFixed(d) {\
                         \  return function(n) {\
                         \    return n.toFixed(d);\
                         \  };\
                         \}" :: Number -> Number -> String

  foreign import toPrecision "function toPrecision(d) {\
                             \  return function(n) {\
                             \    return n.toPrecision(d);\
                             \  };\
                             \}" :: Number -> Number -> String

  foreign import isFinite :: Number -> Boolean

  foreign import parseFloat :: String -> Number

  foreign import parseInt :: String -> Number

  foreign import encodeURIComponent :: String -> String

  foreign import decodeURIComponent :: String -> String

  foreign import encodeURI :: String -> String

  foreign import decodeURI :: String -> String

  foreign import isNaN :: Number -> Boolean

module Math where

  foreign import abs "function abs(n){\
                     \  return Math.abs(n);\
                     \}" :: Number -> Number

  foreign import acos "function acos(n){\
                      \  return Math.acos(n);\
                      \}" :: Number -> Number

  foreign import asin "function asin(n){\
                      \  return Math.asin(n);\
                      \}" :: Number -> Number

  foreign import atan "function atan(n){\
                      \  return Math.atan(n);\
                      \}" :: Number -> Number

  foreign import atan2 "function atan2(y){\
                       \  return function (x) {\
                       \    return Math.atan2(y, x);\
                       \  };\
                       \}" :: Number -> Number -> Number

  foreign import aceil "function aceil(n){\
                       \  return Math.aceil(n);\
                       \}" :: Number -> Number

  foreign import cos "function cos(n){\
                     \  return Math.cos(n);\
                     \}" :: Number -> Number

  foreign import exp "function exp(n){\
                     \  return Math.exp(n);\
                     \}" :: Number -> Number

  foreign import floor "function floor(n){\
                       \  return Math.floor(n);\
                       \}" :: Number -> Number

  foreign import log "function log(n){\
                     \  return Math.log(n);\
                     \}" :: Number -> Number

  foreign import max "function max(n){\
                     \  return Math.max(n);\
                     \}" :: Number -> Number

  foreign import min "function min(n){\
                     \  return Math.min(n);\
                     \}" :: Number -> Number

  foreign import pow "function pow(n){\
                     \  return Math.pow(n);\
                     \}" :: Number -> Number

  foreign import round "function round(n){\
                       \  return Math.round(n);\
                       \}" :: Number -> Number

  foreign import sin "function sin(n){\
                     \  return Math.sin(n);\
                     \}" :: Number -> Number

  foreign import sqrt "function sqrt(n){\
                      \  return Math.sqrt(n);\
                      \}" :: Number -> Number

  foreign import tan "function tan(n){\
                     \  return Math.tan(n);\
                     \}" :: Number -> Number

  foreign import e       "var e       = Math.E;"       :: Number
  foreign import ln2     "var ln2     = Math.LN2;"     :: Number
  foreign import ln10    "var ln10    = Math.LN10;"    :: Number
  foreign import log2e   "var log2e   = Math.LOG2E;"   :: Number
  foreign import log10e  "var log10e  = Math.LOG10E;"  :: Number
  foreign import pi      "var pi      = Math.PI;"      :: Number
  foreign import sqrt1_2 "var sqrt1_2 = Math.SQRT1_2;" :: Number
  foreign import sqrt2   "var sqrt2   = Math.SQRT2;"   :: Number

module Control.Monad.Eff where

  import Prelude

  foreign import data Eff :: # ! -> * -> *

  foreign import retEff "function retEff(a) {\
                        \  return function() {\
                        \    return a;\
                        \  };\
                        \}" :: forall e a. a -> Eff e a

  foreign import bindEff "function bindEff(a) {\
                         \  return function(f) {\
                         \    return function() {\
                         \      return f(a())();\
                         \    };\
                         \  };\
                         \}" :: forall e a b. Eff e a -> (a -> Eff e b) -> Eff e b

  type Pure a = forall e. Eff e a

  foreign import runPure "function runPure(f) {\
                         \  return f();\
                         \}" :: forall a. Pure a -> a

  instance Monad (Eff e) where
    return = retEff
    (>>=) = bindEff

  foreign import untilE "function untilE(f) {\
                        \  return function() {\
                        \    while (!f()) { }\
                        \    return {};\
                        \  };\
                        \}" :: forall e. Eff e Boolean -> Eff e {}

  foreign import whileE "function whileE(f) {\
                        \  return function(a) {\
                        \    return function() {\
                        \      while (f()) {\
                        \        a();\
                        \      }\
                        \      return {};\
                        \    };\
                        \  };\
                        \}" :: forall e a. Eff e Boolean -> Eff e a -> Eff e {}

  foreign import forE "function forE(lo) {\
                      \  return function(hi) {\
                      \    return function(f) {\
                      \      return function() {\
                      \        for (var i = lo; i < hi; i++) {\
                      \          f(i)();\
                      \        }\
                      \      };\
                      \    };\
                      \  };\
                      \}" :: forall e. Number -> Number -> (Number -> Eff e {}) -> Eff e {}


  foreign import foreachE "function foreachE(as) {\
                          \  return function(f) {\
                          \    for (var i = 0; i < as.length; i++) {\
                          \      f(as[i])();\
                          \    }\
                          \  };\
                          \}" :: forall e a. [a] -> (a -> Eff e {}) -> Eff e {}

module Control.Monad.Eff.Unsafe where

  import Control.Monad.Eff

  foreign import unsafeInterleaveEff
    "function unsafeInterleaveEff(f) {\
    \  return f;\
    \}" :: forall eff1 eff2 a. Eff eff1 a -> Eff eff2 a

module Random where

  import Control.Monad.Eff

  foreign import data Random :: !

  foreign import random "function random() {\
                        \  return Math.random();\
                        \}" :: forall e. Eff (random :: Random | e) Number

module Control.Monad.Error where

  import Control.Monad.Eff

  foreign import data Error :: * -> !

  foreign import throwError "function throwError(e) {\
                            \  return function() {\
                            \    throw e;\
                            \  };\
                            \}" :: forall a e r. e -> Eff (err :: Error e | r) a

  foreign import catchError "function catchError(c) {\
                            \  return function(t) {\
                            \    return function() {\
                            \      try {\
                            \        return t();\
                            \      } catch(e) {\
                            \        return c(e)();\
                            \      }\
                            \    };\
                            \  };\
                            \}" :: forall e r a. (e -> Eff r a) -> Eff (err :: Error e | r) a -> Eff r a

module Data.IORef where

  import Control.Monad.Eff

  foreign import data Ref :: !

  foreign import data IORef :: * -> *

  foreign import newIORef "function newIORef(val) {\
                          \  return function () {\
                          \    return { value: val };\
                          \  };\
                          \}" :: forall s r. s -> Eff (ref :: Ref | r) (IORef s)

  foreign import readIORef "function readIORef(ref) {\
                           \  return function() {\
                           \    return ref.value;\
                           \  };\
                           \}" :: forall s r. IORef s -> Eff (ref :: Ref | r) s


  foreign import modifyIORef "function modifyIORef(ref) {\
                             \  return function(f) {\
                             \    return function() {\
                             \      ref.value = f(ref.value);\
                             \      return {};\
                             \    };\
                             \  };\
                             \}" :: forall s r. IORef s -> (s -> s) -> Eff (ref :: Ref | r) {}

  foreign import writeIORef "function writeIORef(ref) {\
                            \  return function(val) {\
                            \    return function() {\
                            \      ref.value = val;\
                            \      return {};\
                            \    };\
                            \  };\
                            \}" :: forall s r. IORef s -> s -> Eff (ref :: Ref | r) {}

  foreign import unsafeRunIORef "function unsafeRunIORef(f) {\
                                \  return f;\
                                \}" :: forall eff a. Eff (ref :: Ref | eff) a -> Eff eff a

module Debug.Trace where

  import Prelude
  import Control.Monad.Eff

  foreign import data Trace :: !

  foreign import trace "function trace(s) {\
                       \  return function() {\
                       \    console.log(s);\
                       \    return {};\
                       \  };\
                       \}" :: forall r. String -> Eff (trace :: Trace | r) {}

  print :: forall a r. (Show a) => a -> Eff (trace :: Trace | r) {}
  print o = trace (show o)

module Control.Monad.ST where

  import Control.Monad.Eff

  foreign import data ST :: * -> !

  foreign import data STRef :: * -> * -> *

  foreign import data STArray :: * -> * -> *

  foreign import newSTRef "function newSTRef(val) {\
                          \  return function () {\
                          \    return { value: val };\
                          \  };\
                          \}" :: forall a h r. a -> Eff (st :: ST h | r) (STRef h a)

  foreign import readSTRef "function readSTRef(ref) {\
                           \  return function() {\
                           \    return ref.value;\
                           \  };\
                           \}" :: forall a h r. STRef h a -> Eff (st :: ST h | r) a

  foreign import modifySTRef "function modifySTRef(ref) {\
                             \  return function(f) {\
                             \    return function() {\
                             \      return ref.value = f(ref.value);\
                             \    };\
                             \  };\
                             \}" :: forall a h r. STRef h a -> (a -> a) -> Eff (st :: ST h | r) a

  foreign import writeSTRef "function writeSTRef(ref) {\
                            \  return function(a) {\
                            \    return function() {\
                            \      return ref.value = a;\
                            \    };\
                            \  };\
                            \}" :: forall a h r. STRef h a -> a -> Eff (st :: ST h | r) a

  foreign import newSTArray "function newSTArray(len) {\
                            \  return function(a) {\
                            \    return function() {\
                            \      var arr = [];\
                            \      for (var i = 0; i < len; i++) {\
                            \        arr[i] = a;\
                            \      };\
                            \      return arr;\
                            \    };\
                            \  };\
                            \}" :: forall a h r. Number -> a -> Eff (st :: ST h | r) (STArray h a)

  foreign import peekSTArray "function peekSTArray(arr) {\
                             \  return function(i) {\
                             \    return function() {\
                             \      return arr[i];\
                             \    };\
                             \  };\
                             \}" :: forall a h r. STArray h a -> Eff (st :: ST h | r) a

  foreign import pokeSTArray "function pokeSTArray(arr) {\
                             \  return function(i) {\
                             \    return function(a) {\
                             \      return function() {\
                             \        return arr[i] = a;\
                             \      };\
                             \    };\
                             \  };\
                             \}" :: forall a h r. STArray h a -> Number -> a -> Eff (st :: ST h | r) a

  foreign import runST "function runST(f) {\
                       \  return f;\
                       \}" :: forall a r. (forall h. Eff (st :: ST h | r) a) -> Eff r a

  foreign import runSTArray "function runSTArray(f) {\
                            \  return f;\
                            \}" :: forall a r. (forall h. Eff (st :: ST h | r) (STArray h a)) -> Eff r [a]

module Data.Enum where

  import Data.Maybe

  class Enum a where
    toEnum :: Number -> Maybe a
    fromEnum :: a -> Number<|MERGE_RESOLUTION|>--- conflicted
+++ resolved
@@ -651,7 +651,6 @@
   all _ [] = true
   all p (a:as) = p a && all p as
 
-<<<<<<< HEAD
   drop :: forall a. Number -> [a] -> [a]
   drop 0 xs = xs
   drop _ [] = []
@@ -663,9 +662,7 @@
   take n (x:xs) = x : take (n - 1) xs
 
   instance (Prelude.Show a) => Prelude.Show [a] where
-=======
   instance (Show a) => Show [a] where
->>>>>>> 10298618
     show xs = "[" ++ joinWith (map show xs) "," ++ "]"
 
   instance Functor [] where
