--- conflicted
+++ resolved
@@ -1351,13 +1351,9 @@
     }
     """ :: forall e a b. Eff e a -> (a -> Eff e b) -> Eff e b
 
-<<<<<<< HEAD
-  -- TODO: can we get this info and use to create type aliases on the C++ side?
-=======
   -- | The `Pure` type synonym represents _pure_ computations, i.e. ones in which all effects have been handled.
   -- |
   -- | The `runPure` function can be used to run pure computations and obtain their result.
->>>>>>> 2693c582
   type Pure a = forall e. Eff e a
 
   -- | Run a pure computation and return its result.
@@ -1419,14 +1415,10 @@
     }
     """ :: forall e a. Eff e Boolean -> Eff e a -> Eff e Unit
 
-<<<<<<< HEAD
-
-=======
   -- | Loop over a consecutive collection of numbers.
   -- | 
   -- | `forE lo hi f` runs the computation returned by the function `f` for each of the inputs
   -- | between `lo` (inclusive) and `hi` (exclusive).
->>>>>>> 2693c582
   foreign import forE
     """
     inline auto forE(long lo) -> fn<long,fn<fn<long,eff_fn<Prelude::Unit>>,eff_fn<data<Prelude::Unit>>>> {
@@ -1443,12 +1435,9 @@
     }
     """ :: forall e. Number -> Number -> (Number -> Eff e Unit) -> Eff e Unit
 
-<<<<<<< HEAD
-=======
   -- | Loop over an array of values.
   -- | 
   -- | `foreach xs f` runs the computation returned by the function `f` for each of the inputs `xs`.
->>>>>>> 2693c582
   foreign import foreachE
     """
     template <typename A>
