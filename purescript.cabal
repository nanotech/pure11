--- conflicted
+++ resolved
@@ -120,21 +120,7 @@
     other-modules: Paths_purescript
     ghc-options: -Wall -O2
 
-<<<<<<< HEAD
 executable pcc
-=======
-executable psc
-    build-depends: base >=4 && <5, containers -any, directory -any, filepath -any,
-                   mtl -any, optparse-applicative >= 0.10.0, parsec -any, purescript -any,
-                   transformers -any
-    main-is: Main.hs
-    buildable: True
-    hs-source-dirs: psc
-    other-modules:
-    ghc-options: -Wall -O2 -fno-warn-unused-do-bind
-
-executable psc-make
->>>>>>> ed4fe544
     build-depends: base >=4 && <5, containers -any, directory -any, filepath -any,
                    mtl -any, optparse-applicative >= 0.10.0, parsec -any, purescript -any,
                    transformers -any
