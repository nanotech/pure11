-----------------------------------------------------------------------------
--
-- Module      :  Language.PureScript.CaseDeclarations
-- Copyright   :  (c) Phil Freeman 2013
-- License     :  MIT
--
-- Maintainer  :  Phil Freeman <paf31@cantab.net>
-- Stability   :  experimental
-- Portability :
--
-- |
-- This module implements the desugaring pass which replaces top-level binders with
-- case expressions.
--
-----------------------------------------------------------------------------

{-# LANGUAGE FlexibleContexts #-}

module Language.PureScript.Sugar.CaseDeclarations (
    desugarCases,
    desugarCasesModule
) where

import Data.List (nub, groupBy)

import Control.Applicative
import Control.Monad ((<=<), forM, join, unless, replicateM)
import Control.Monad.Except (throwError)
import Control.Monad.Error.Class (MonadError)
import Control.Monad.Supply.Class

import Language.PureScript.Names
import Language.PureScript.AST
import Language.PureScript.Environment
import Language.PureScript.Errors
import Language.PureScript.Traversals
import Language.PureScript.TypeChecker.Monad (guardWith)

-- Data.Either.isLeft (base 4.7)
isLeft :: Either a b -> Bool
isLeft (Left _) = True
isLeft (Right _) = False

-- |
-- Replace all top-level binders in a module with case expressions.
--
desugarCasesModule :: (Functor m, Applicative m, MonadSupply m, MonadError MultipleErrors m) => [Module] -> m [Module]
desugarCasesModule ms = forM ms $ \(Module coms name ds exps) ->
  rethrow (onErrorMessages (ErrorInModule name)) $
    Module coms name <$> (desugarCases <=< desugarAbs $ ds) <*> pure exps

desugarAbs :: (Functor m, Applicative m, MonadSupply m, MonadError MultipleErrors m) => [Declaration] -> m [Declaration]
desugarAbs = flip parU f
  where
  (f, _, _) = everywhereOnValuesM return replace return

  replace :: (Functor m, Applicative m, MonadSupply m, MonadError MultipleErrors m) => Expr -> m Expr
  replace (Abs (Right binder) val) = do
    ident <- Ident <$> freshName
    return $ Abs (Left ident) $ Case [Var (Qualified Nothing ident)] [CaseAlternative [binder] (Right val)]
  replace other = return other

-- |
-- Replace all top-level binders with case expressions.
--
desugarCases :: (Functor m, Applicative m, MonadSupply m, MonadError MultipleErrors m) => [Declaration] -> m [Declaration]
desugarCases = desugarRest <=< fmap join . flip parU toDecls . groupBy inSameGroup
  where
    desugarRest :: (Functor m, Applicative m, MonadSupply m, MonadError MultipleErrors m) => [Declaration] -> m [Declaration]
    desugarRest (TypeInstanceDeclaration name constraints className tys ds : rest) =
      (:) <$> (TypeInstanceDeclaration name constraints className tys <$> desugarCases ds) <*> desugarRest rest
    desugarRest (ValueDeclaration name nameKind bs result : rest) =
      let (_, f, _) = everywhereOnValuesTopDownM return go return
          f' (Left gs) = Left <$> mapM (pairM return f) gs
          f' (Right v) = Right <$> f v
      in (:) <$> (ValueDeclaration name nameKind bs <$> f' result) <*> desugarRest rest
      where
      go (Let ds val') = Let <$> desugarCases ds <*> pure val'
      go other = return other
    desugarRest (PositionedDeclaration pos com d : ds) = do
      (d' : ds') <- desugarRest (d : ds)
      return (PositionedDeclaration pos com d' : ds')
    desugarRest (d : ds) = (:) d <$> desugarRest ds
    desugarRest [] = pure []

inSameGroup :: Declaration -> Declaration -> Bool
inSameGroup (ValueDeclaration ident1 _ _ _) (ValueDeclaration ident2 _ _ _) = ident1 == ident2
inSameGroup (PositionedDeclaration _ _ d1) d2 = inSameGroup d1 d2
inSameGroup d1 (PositionedDeclaration _ _ d2) = inSameGroup d1 d2
inSameGroup _ _ = False

toDecls :: (Functor m, Applicative m, MonadSupply m, MonadError MultipleErrors m) => [Declaration] -> m [Declaration]
toDecls [ValueDeclaration ident nameKind bs (Right val)] | all isVarBinder bs = do
  let args = map (\(VarBinder arg) -> arg) bs
      body = foldr (Abs . Left) val args
  guardWith (errorMessage (OverlappingArgNames (Just ident))) $ length (nub args) == length args
  return [ValueDeclaration ident nameKind [] (Right body)]
toDecls ds@(ValueDeclaration ident _ bs result : _) = do
  let tuples = map toTuple ds
  unless (all ((== length bs) . length . fst) tuples) $
      throwError . errorMessage $ ArgListLengthsDiffer ident
  unless (not (null bs) || isLeft result) $
      throwError . errorMessage $ DuplicateValueDeclaration ident
  caseDecl <- makeCaseDeclaration ident tuples
  return [caseDecl]
toDecls (PositionedDeclaration pos com d : ds) = do
  (d' : ds') <- rethrowWithPosition pos $ toDecls (d : ds)
  return (PositionedDeclaration pos com d' : ds')
toDecls ds = return ds

isVarBinder :: Binder -> Bool
isVarBinder (VarBinder _) = True
isVarBinder _ = False

toTuple :: Declaration -> ([Binder], Either [(Guard, Expr)] Expr)
toTuple (ValueDeclaration _ _ bs result) = (bs, result)
toTuple (PositionedDeclaration _ _ d) = toTuple d
toTuple _ = error "Not a value declaration"

makeCaseDeclaration :: (Functor m, Applicative m, MonadSupply m, MonadError MultipleErrors m) => Ident -> [([Binder], Either [(Guard, Expr)] Expr)] -> m Declaration
makeCaseDeclaration ident alternatives = do
<<<<<<< HEAD
  let argPattern = length . fst . head $ alternatives
  args <- mapM argName (foldl1 (zipWith resolveIdents) namedArgs)
=======
  let namedArgs = map findName . fst <$> alternatives
  args <- mapM argName $ foldl1 resolveNames namedArgs
>>>>>>> da7b1207
  let
    vars = map (Var . Qualified Nothing) args
    binders = [ CaseAlternative bs result | (bs, result) <- alternatives ]
    value = foldr (Abs . Left) (Case vars binders) args
  return $ ValueDeclaration ident Value [] (Right value)
  where
<<<<<<< HEAD
  namedArgs = findNames . fst <$> alternatives
  findNames names = findName <$> names
  findName (VarBinder name) = Just name
  findName _ = Nothing

=======
  findName :: Binder -> Maybe Ident
  findName (VarBinder name) = Just name
  findName (PositionedBinder _ _ binder) = findName binder
  findName _ = Nothing

  argName :: (MonadSupply m) => Maybe Ident -> m Ident
>>>>>>> da7b1207
  argName (Just name) = return name
  argName Nothing = do
    name <- freshName
    return (Ident name)

<<<<<<< HEAD
  resolveIdents (Just a) (Just b)
    | a == b = Just a
    | otherwise = Nothing
  resolveIdents Nothing Nothing = Nothing
  resolveIdents (Just a) Nothing = Just a
  resolveIdents Nothing (Just b) = Just b
=======
  resolveNames :: [Maybe Ident] -> [Maybe Ident] -> [Maybe Ident]
  resolveNames = zipWith resolveName

  resolveName :: Maybe Ident -> Maybe Ident -> Maybe Ident
  resolveName (Just a) (Just b)
    | a == b = Just a
    | otherwise = Nothing
  resolveName Nothing Nothing = Nothing
  resolveName (Just a) Nothing = Just a
  resolveName Nothing (Just b) = Just b
>>>>>>> da7b1207
<|MERGE_RESOLUTION|>--- conflicted
+++ resolved
@@ -119,46 +119,25 @@
 
 makeCaseDeclaration :: (Functor m, Applicative m, MonadSupply m, MonadError MultipleErrors m) => Ident -> [([Binder], Either [(Guard, Expr)] Expr)] -> m Declaration
 makeCaseDeclaration ident alternatives = do
-<<<<<<< HEAD
-  let argPattern = length . fst . head $ alternatives
-  args <- mapM argName (foldl1 (zipWith resolveIdents) namedArgs)
-=======
   let namedArgs = map findName . fst <$> alternatives
   args <- mapM argName $ foldl1 resolveNames namedArgs
->>>>>>> da7b1207
   let
     vars = map (Var . Qualified Nothing) args
     binders = [ CaseAlternative bs result | (bs, result) <- alternatives ]
     value = foldr (Abs . Left) (Case vars binders) args
   return $ ValueDeclaration ident Value [] (Right value)
   where
-<<<<<<< HEAD
-  namedArgs = findNames . fst <$> alternatives
-  findNames names = findName <$> names
-  findName (VarBinder name) = Just name
-  findName _ = Nothing
-
-=======
   findName :: Binder -> Maybe Ident
   findName (VarBinder name) = Just name
   findName (PositionedBinder _ _ binder) = findName binder
   findName _ = Nothing
 
   argName :: (MonadSupply m) => Maybe Ident -> m Ident
->>>>>>> da7b1207
   argName (Just name) = return name
   argName Nothing = do
     name <- freshName
     return (Ident name)
 
-<<<<<<< HEAD
-  resolveIdents (Just a) (Just b)
-    | a == b = Just a
-    | otherwise = Nothing
-  resolveIdents Nothing Nothing = Nothing
-  resolveIdents (Just a) Nothing = Just a
-  resolveIdents Nothing (Just b) = Just b
-=======
   resolveNames :: [Maybe Ident] -> [Maybe Ident] -> [Maybe Ident]
   resolveNames = zipWith resolveName
 
@@ -168,5 +147,4 @@
     | otherwise = Nothing
   resolveName Nothing Nothing = Nothing
   resolveName (Just a) Nothing = Just a
-  resolveName Nothing (Just b) = Just b
->>>>>>> da7b1207
+  resolveName Nothing (Just b) = Just b