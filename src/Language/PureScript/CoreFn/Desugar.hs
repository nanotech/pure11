-----------------------------------------------------------------------------
--
-- Module      :  Language.PureScript.CoreFn.Desugar
-- Copyright   :  (c) 2013-14 Phil Freeman, (c) 2014 Gary Burgess, and other contributors
-- License     :  MIT
--
-- Maintainer  :  Phil Freeman <paf31@cantab.net>, Gary Burgess <gary.burgess@gmail.com>
-- Stability   :  experimental
-- Portability :
--
-- | The AST -> CoreFn desugaring step
--
-----------------------------------------------------------------------------

module Language.PureScript.CoreFn.Desugar (moduleToCoreFn) where

import Data.Function (on)
import Data.List (sort, sortBy, nub)
import Data.Maybe (mapMaybe)
import Data.Char (toUpper)
import qualified Data.Map as M

import Control.Arrow (second, (***))

import Language.PureScript.AST.SourcePos
import Language.PureScript.AST.Traversals
import Language.PureScript.CoreFn.Ann
import Language.PureScript.CoreFn.Binders
import Language.PureScript.CoreFn.Expr
import Language.PureScript.CoreFn.Literals
import Language.PureScript.CoreFn.Meta
import Language.PureScript.CoreFn.Module
import Language.PureScript.Environment
import Language.PureScript.Names
import Language.PureScript.Sugar.TypeClasses (typeClassMemberName, superClassDictionaryNames)
import Language.PureScript.Types
import Language.PureScript.Comments
import qualified Language.PureScript.AST as A

import Debug.Trace

-- |
-- Desugars a module from AST to CoreFn representation.
--
moduleToCoreFn :: Environment -> A.Module -> Module Ann
moduleToCoreFn _ (A.Module _ _ Nothing) =
  error "Module exports were not elaborated before moduleToCoreFn"
moduleToCoreFn env (A.Module mn decls (Just exps)) =
  let imports = nub $ mapMaybe importToCoreFn decls ++ findQualModules decls
      exps' = nub $ concatMap exportToCoreFn exps
      externs = nub $ mapMaybe externToCoreFn decls
      decls' = concatMap (declToCoreFn Nothing []) decls
  in Module mn imports exps' externs decls'

  where

  -- |
  -- Desugars member declarations from AST to CoreFn representation.
  --
  declToCoreFn :: Maybe SourceSpan -> [Comment] -> A.Declaration -> [Bind Ann]
  declToCoreFn ss com (A.DataDeclaration Newtype _ _ [(ctor, _)]) =
    [NonRec (properToIdent ctor) $
      Abs (ss, com, Nothing, Just IsNewtype) (Ident "x") (Var nullAnn $ Qualified Nothing (Ident "x"))]
  declToCoreFn _ _ d@(A.DataDeclaration Newtype _ _ _) =
    error $ "Found newtype with multiple constructors: " ++ show d
  declToCoreFn ss com (A.DataDeclaration Data tyName _ ctors) =
    flip map ctors $ \(ctor, _) ->
      let (_, _, _, fields) = lookupConstructor env (Qualified (Just mn) ctor)
      in NonRec (properToIdent ctor) $ Constructor (ss, com, Nothing, Nothing) tyName ctor fields
  declToCoreFn ss _   (A.DataBindingGroupDeclaration ds) = concatMap (declToCoreFn ss []) ds
  declToCoreFn ss com (A.ValueDeclaration name _ _ (Right e)) =
    [NonRec name (exprToCoreFn ss com Nothing e)]
  declToCoreFn ss _   (A.BindingGroupDeclaration ds) =
    [Rec $ map (\(name, _, e) -> (name, exprToCoreFn ss [] Nothing e)) ds]
  declToCoreFn ss com (A.TypeClassDeclaration name _ supers members) =
    [NonRec (properToIdent name) $ mkTypeClassConstructor ss com supers members]
  declToCoreFn _  com (A.PositionedDeclaration ss com1 d) =
    declToCoreFn (Just ss) (com ++ com1) d
  declToCoreFn _ _ _ = []

  -- |
  -- Desugars expressions from AST to CoreFn representation.
  --
  exprToCoreFn :: Maybe SourceSpan -> [Comment] -> Maybe Type -> A.Expr -> Expr Ann
  exprToCoreFn ss com ty (A.NumericLiteral v) =
    Literal (ss, com, ty, Nothing) (NumericLiteral v)
  exprToCoreFn ss com ty (A.StringLiteral v) =
    Literal (ss, com, ty, Nothing) (StringLiteral v)
  exprToCoreFn ss com ty (A.BooleanLiteral v) =
    Literal (ss, com, ty, Nothing) (BooleanLiteral v)
  exprToCoreFn ss com ty (A.ArrayLiteral vs) =
    Literal (ss, com, ty, Nothing) (ArrayLiteral $ map (exprToCoreFn ss [] Nothing) vs)
  exprToCoreFn ss com ty (A.ObjectLiteral vs) =
    Literal (ss, com, ty, Nothing) (ObjectLiteral $ map (second (exprToCoreFn ss [] Nothing)) vs)
  exprToCoreFn ss com ty (A.Accessor name v) =
    Accessor (ss, com, ty, Nothing) name (exprToCoreFn ss [] Nothing v)
  exprToCoreFn ss com ty (A.ObjectUpdate obj vs) =
    ObjectUpdate (ss, com, ty, Nothing) (exprToCoreFn ss [] Nothing obj) $ map (second (exprToCoreFn ss [] Nothing)) vs
  exprToCoreFn ss com ty (A.Abs (Left name) v) =
    Abs (ss, com, ty, Nothing) name (exprToCoreFn ss [] Nothing v)
  exprToCoreFn _ _ _ (A.Abs _ _) =
    error "Abs with Binder argument was not desugared before exprToCoreFn mn"
  exprToCoreFn ss com ty (A.App v1 v2) =
    App (ss, com, ty, Nothing) (exprToCoreFn ss [] Nothing v1) (exprToCoreFn ss [] Nothing v2)
  exprToCoreFn ss com ty (A.Var ident) =
    Var (ss, com, ty, Nothing) ident
  exprToCoreFn ss com ty (A.IfThenElse v1 v2 v3) =
    Case (ss, com, ty, Nothing) [exprToCoreFn ss [] Nothing v1]
      [ CaseAlternative [LiteralBinder nullAnn $ BooleanLiteral True]
                        (Right $ exprToCoreFn Nothing [] Nothing v2)
      , CaseAlternative [LiteralBinder nullAnn $ BooleanLiteral False]
                        (Right $ exprToCoreFn Nothing [] Nothing v3) ]
  exprToCoreFn ss com ty (A.Constructor name) =
    Var (ss, com, ty, Just $ getConstructorMeta name) $ fmap properToIdent name
  exprToCoreFn ss com ty (A.Case vs alts) =
    Case (ss, com, ty, Nothing) (map (exprToCoreFn ss [] Nothing) vs) (map (altToCoreFn ss) alts)
  exprToCoreFn ss com _ (A.TypedValue _ v ty) =
    exprToCoreFn ss com (Just ty) v
  exprToCoreFn ss com ty (A.Let ds v) =
    Let (ss, com, ty, Nothing) (concatMap (declToCoreFn ss []) ds) (exprToCoreFn ss [] Nothing v)
  exprToCoreFn ss com _  (A.TypeClassDictionaryConstructorApp name (A.TypedValue _ (A.ObjectLiteral vs) _)) =
    let args = map (exprToCoreFn ss [] Nothing . snd) $ sortBy (compare `on` fst) vs
        ctor = Var (ss, [], Nothing, Just IsTypeClassConstructor) (fmap properToIdent name)
    in foldl (App (ss, com, Nothing, Nothing)) ctor args
  exprToCoreFn ss com ty  (A.TypeClassDictionaryAccessor _ ident) =
    Abs (ss, com, ty, Nothing) (Ident "dict")
      (Accessor nullAnn (runIdent ident) (Var nullAnn $ Qualified Nothing (Ident "dict")))
  exprToCoreFn _ com ty (A.PositionedValue ss com1 v) =
    exprToCoreFn (Just ss) (com ++ com1) ty v
  exprToCoreFn _ _ _ e =
    error $ "Unexpected value in exprToCoreFn mn: " ++ show e

  -- |
  -- Desugars case alternatives from AST to CoreFn representation.
  --
  altToCoreFn :: Maybe SourceSpan -> A.CaseAlternative -> CaseAlternative Ann
  altToCoreFn ss (A.CaseAlternative bs vs) = CaseAlternative (map (binderToCoreFn ss []) bs) (go vs)
    where
    go :: Either [(A.Guard, A.Expr)] A.Expr -> Either [(Guard Ann, Expr Ann)] (Expr Ann)
    go (Left ges) = Left $ map (exprToCoreFn ss [] Nothing *** exprToCoreFn ss [] Nothing) ges
    go (Right e) = Right (exprToCoreFn ss [] Nothing e)

  -- |
  -- Desugars case binders from AST to CoreFn representation.
  --
  binderToCoreFn :: Maybe SourceSpan -> [Comment] -> A.Binder -> Binder Ann
  binderToCoreFn ss com (A.NullBinder) =
    NullBinder (ss, com, Nothing, Nothing)
  binderToCoreFn ss com (A.BooleanBinder b) =
    LiteralBinder (ss, com, Nothing, Nothing) (BooleanLiteral b)
  binderToCoreFn ss com (A.StringBinder s) =
    LiteralBinder (ss, com, Nothing, Nothing) (StringLiteral s)
  binderToCoreFn ss com (A.NumberBinder n) =
    LiteralBinder (ss, com, Nothing, Nothing) (NumericLiteral n)
  binderToCoreFn ss com (A.VarBinder name) =
    VarBinder (ss, com, Nothing, Nothing) name
  binderToCoreFn ss com (A.ConstructorBinder dctor@(Qualified mn' _) bs) =
    let (_, tctor, _, _) = lookupConstructor env dctor
    in ConstructorBinder (ss, com, Nothing, Just $ getConstructorMeta dctor) (Qualified mn' tctor) dctor (map (binderToCoreFn ss []) bs)
  binderToCoreFn ss com (A.ObjectBinder bs) =
    LiteralBinder (ss, com, Nothing, Nothing) (ObjectLiteral $ map (second (binderToCoreFn ss [])) bs)
  binderToCoreFn ss com (A.ArrayBinder bs) =
    LiteralBinder (ss, com, Nothing, Nothing) (ArrayLiteral $ map (binderToCoreFn ss []) bs)
  binderToCoreFn ss com (A.ConsBinder b1 b2) =
    let arrCtor = Qualified (Just $ ModuleName [ProperName "Prim"]) (ProperName "Array")
    in ConstructorBinder (ss, com, Nothing, Nothing) arrCtor arrCtor $ map (binderToCoreFn ss []) [b1, b2]
  binderToCoreFn ss com (A.NamedBinder name b) =
    NamedBinder (ss, com, Nothing, Nothing) name (binderToCoreFn ss [] b)
  binderToCoreFn _ com (A.PositionedBinder ss com1 b) =
    binderToCoreFn (Just ss) (com ++ com1) b

  -- |
  -- Gets metadata for data constructors.
  --
  getConstructorMeta :: Qualified ProperName -> Meta
  getConstructorMeta ctor =
    case lookupConstructor env ctor of
      (Newtype, _, _, _) -> IsNewtype
      dc@(Data, _, _, fields) ->
        let constructorType = if numConstructors (ctor, dc) == 1 then ProductType else SumType
        in IsConstructor constructorType fields
    where
    numConstructors :: (Qualified ProperName, (DataDeclType, ProperName, Type, [Ident])) -> Int
    numConstructors ty = length $ filter (((==) `on` typeConstructor) ty) $ M.toList $ dataConstructors env
    typeConstructor :: (Qualified ProperName, (DataDeclType, ProperName, Type, [Ident])) -> (ModuleName, ProperName)
    typeConstructor (Qualified (Just mn') _, (_, tyCtor, _, _)) = (mn', tyCtor)
    typeConstructor _ = error "Invalid argument to typeConstructor"

-- |
-- Find module names from qualified references to values. This is used to
-- ensure instances are imported from any module that is referenced by the
-- current module, not just from those that are imported explicitly (#667).
--
findQualModules :: [A.Declaration] -> [ModuleName]
findQualModules decls =
  let (f, _, _, _, _) = everythingOnValues (++) (const []) fqValues (const []) (const []) (const [])
  in f `concatMap` decls
  where
  fqValues :: A.Expr -> [ModuleName]
  fqValues (A.Var (Qualified (Just mn) _)) = [mn]
  fqValues _ = []

-- |
-- Desugars import declarations from AST to CoreFn representation.
--
importToCoreFn :: A.Declaration -> Maybe ModuleName
importToCoreFn (A.ImportDeclaration name _ _) = Just name
importToCoreFn (A.PositionedDeclaration _ _ d) = importToCoreFn d
importToCoreFn _ = Nothing

-- |
-- Desugars foreign declarations from AST to CoreFn representation.
--
externToCoreFn :: A.Declaration -> Maybe ForeignDecl
externToCoreFn (A.ExternDeclaration _ name js ty) = Just (name, js, ty)
externToCoreFn (A.ExternInstanceDeclaration name _ _ _) = Just (name, Nothing, tyObject)
externToCoreFn (A.PositionedDeclaration _ _ d) = externToCoreFn d
externToCoreFn _ = Nothing

-- |
-- Desugars export declarations references from AST to CoreFn representation.
-- CoreFn modules only export values, so all data constructors, class
-- constructor, instances and values are flattened into one list.
--
exportToCoreFn :: A.DeclarationRef -> [Ident]
exportToCoreFn (A.TypeRef _ (Just dctors)) = map properToIdent dctors
exportToCoreFn (A.ValueRef name) = [name]
exportToCoreFn (A.TypeClassRef name) = [properToIdent name]
exportToCoreFn (A.TypeInstanceRef name) = [name]
exportToCoreFn (A.PositionedDeclarationRef _ _ d) = exportToCoreFn d
exportToCoreFn _ = []

-- |
<<<<<<< HEAD
-- Desugars member declarations from AST to CoreFn representation.
--
declToCoreFn :: Environment -> Maybe SourceSpan -> [Comment] -> A.Declaration -> [Bind Ann]
declToCoreFn _ ss com (A.DataDeclaration Newtype tyName parms [(ctor, tys)]) =
  [NonRec (properToIdent ctor) $
    -- Constructor (ss, com, Just $ rowType tys, Nothing) annotTyName ctor 1]
    Constructor (ss, com, Just $ head tys, Just IsNewtype) annotTyName ctor 1]
  where
    -- rowType :: [Type] -> Type
    -- rowType [] = REmpty
    -- rowType (t:ts) = RCons [] t (rowType ts)
    annotTyName = ProperName $ (runProperName tyName) ++ ('@' : asTemplate)
    asTemplate = show $ map (cap . fst) parms
    cap (c:cs) = toUpper c : cs
declToCoreFn _ _ _ d@(A.DataDeclaration Newtype _ _ _) =
  error $ "Found newtype with multiple constructors: " ++ show d
declToCoreFn _ ss com (A.DataDeclaration Data tyName parms ctors) =
  flip map ctors $ \(ctor, tys) ->
    NonRec (properToIdent ctor) $ Constructor (ss, com, Just $ rowType tys, Nothing) annotTyName ctor (length tys)
  where
    rowType :: [Type] -> Type
    rowType [] = REmpty
    rowType (t:ts) = RCons [] t (rowType ts)
    annotTyName = ProperName $ (runProperName tyName) ++ ('@' : asTemplate)
    asTemplate = show $ map (cap . fst) parms
    cap (c:cs) = toUpper c : cs
declToCoreFn env ss _   (A.DataBindingGroupDeclaration ds) = concatMap (declToCoreFn env ss []) ds
declToCoreFn env ss com (A.ValueDeclaration name _ _ (Right e)) =
  [NonRec name (exprToCoreFn env ss com Nothing e)]
declToCoreFn env ss _   (A.BindingGroupDeclaration ds) =
  [Rec $ map (\(name, _, e) -> (name, exprToCoreFn env ss [] Nothing e)) ds]
declToCoreFn _   ss com (A.TypeClassDeclaration name _ supers members) =
  [NonRec (properToIdent name) $ mkTypeClassConstructor ss com supers members]
declToCoreFn env _  com (A.PositionedDeclaration ss com1 d) =
  declToCoreFn env (Just ss) (com ++ com1) d
declToCoreFn _ _ _ _ = []

-- |
=======
>>>>>>> 3e9ea047
-- Makes a typeclass dictionary constructor function. The returned expression
-- is a function that accepts the superclass instances and member
-- implementations and returns a record for the instance dictionary.
--
mkTypeClassConstructor :: Maybe SourceSpan -> [Comment] -> [Constraint] -> [A.Declaration] -> Expr Ann
mkTypeClassConstructor ss com [] [] = Literal (ss, com, Nothing, Just IsTypeClassConstructor) (ObjectLiteral [])
mkTypeClassConstructor ss com supers members =
  let args@(a:as) = sort $ map typeClassMemberName members ++ superClassDictionaryNames supers
      as' = sortBy (compare `on` fst) $ map (\m -> (typeClassMemberName m, typeClassMemberType m)) members
                                     ++ map (\m -> (m, Nothing)) (superClassDictionaryNames supers)
      props = [ (arg, Var nullAnn $ Qualified Nothing (Ident arg)) | arg <- args ]
      dict = Literal nullAnn (ObjectLiteral props)
  in Abs (ss, com, Nothing, Just IsTypeClassConstructor)
         (Ident a)
         (foldr mkAbs dict as')
  where
    typeClassMemberType :: A.Declaration -> Maybe Type
    typeClassMemberType (A.TypeDeclaration _ ty) = Just ty
    typeClassMemberType (A.PositionedDeclaration _ _ d) = typeClassMemberType d
    typeClassMemberType d = error $ "Invalid declaration in type class definition: " ++ show d

    mkAbs :: (String, Maybe Type) -> Expr Ann -> Expr Ann
    mkAbs (name, ty) = Abs (Nothing, [], ty, Nothing) (Ident name)

-- |
<<<<<<< HEAD
-- Desugars expressions from AST to CoreFn representation.
--
exprToCoreFn :: Environment -> Maybe SourceSpan -> [Comment] -> Maybe Type -> A.Expr -> Expr Ann
exprToCoreFn _ ss com ty (A.NumericLiteral v) =
  Literal (ss, com, ty, Nothing) (NumericLiteral v)
exprToCoreFn _ ss com ty (A.StringLiteral v) =
  Literal (ss, com, ty, Nothing) (StringLiteral v)
exprToCoreFn _ ss com ty (A.BooleanLiteral v) =
  Literal (ss, com, ty, Nothing) (BooleanLiteral v)
exprToCoreFn env ss com ty (A.ArrayLiteral vs) =
  Literal (ss, com, ty, Nothing) (ArrayLiteral $ map (exprToCoreFn env ss [] Nothing) vs)
exprToCoreFn env ss com ty (A.ObjectLiteral vs) =
  Literal (ss, com, ty, Nothing) (ObjectLiteral $ map (second (exprToCoreFn env ss [] Nothing)) vs)
exprToCoreFn env ss com ty (A.Accessor name v) =
  Accessor (ss, com, ty, Nothing) name (exprToCoreFn env ss [] Nothing v)
exprToCoreFn env ss com ty (A.ObjectUpdate obj vs) =
  ObjectUpdate (ss, com, ty, Nothing) (exprToCoreFn env ss [] Nothing obj) $ map (second (exprToCoreFn env ss [] Nothing)) vs
exprToCoreFn env ss com ty (A.Abs (Left name) v) =
  Abs (ss, com, ty, Nothing) name (exprToCoreFn env ss [] Nothing v)
exprToCoreFn _ _ _ _ (A.Abs _ _) =
  error "Abs with Binder argument was not desugared before exprToCoreFn"
exprToCoreFn env ss com ty (A.App v1 v2) =
  App (ss, com, ty, Nothing) (exprToCoreFn env ss [] Nothing v1) (exprToCoreFn env ss [] Nothing v2)
exprToCoreFn env ss com Nothing (A.Var ident@(Qualified (Just mn) name))
  | Just (ty, TypeClassAccessorImport, _) <- M.lookup (mn, name) (names env) = Var (ss, com, Just ty, Nothing) ident
exprToCoreFn _ ss com ty (A.Var ident) =
  Var (ss, com, ty, Nothing) ident
exprToCoreFn env ss com ty (A.IfThenElse v1 v2 v3) =
  Case (ss, com, ty, Nothing) [exprToCoreFn env ss [] Nothing v1]
    [ CaseAlternative [LiteralBinder nullAnn $ BooleanLiteral True]
                      (Right $ exprToCoreFn env Nothing [] Nothing v2)
    , CaseAlternative [LiteralBinder nullAnn $ BooleanLiteral False]
                      (Right $ exprToCoreFn env Nothing [] Nothing v3) ]
exprToCoreFn env ss com ty (A.Constructor name) =
  Var (ss, com, ty, Just $ getConstructorMeta env name) $ fmap properToIdent name
exprToCoreFn env ss com ty (A.Case vs alts) =
  Case (ss, com, ty, Nothing) (map (exprToCoreFn env ss [] Nothing) vs) (map (altToCoreFn env ss) alts)
exprToCoreFn env ss com ty@(Just _) (A.TypedValue _ v@(A.Constructor name) _) =
  exprToCoreFn env ss com ty v
-- exprToCoreFn env ss com (Just ty') (A.TypedValue _ v@(A.TypeClassDictionaryConstructorApp name@(Qualified mn (ProperName cname)) c) ty)
--   | Just (parms, _, _) <- M.lookup name (typeClasses env) =
--   exprToCoreFn env ss com (Just ty') (A.TypeClassDictionaryConstructorApp (annotName parms) c)
--   where
--     annotName parms = Qualified mn (ProperName (cname ++ '@' : (show $ map fst parms)))
exprToCoreFn env ss com _ (A.TypedValue _ v ty) =
  exprToCoreFn env ss com (Just ty) v
exprToCoreFn env ss com ty (A.Let ds v) =
  Let (ss, com, ty, Nothing) (concatMap (declToCoreFn env ss []) ds) (exprToCoreFn env ss [] Nothing v)

exprToCoreFn env ss com (Just ty) (A.TypeClassDictionaryConstructorApp name@(Qualified mn (ProperName cname)) c)
  | Just (parms, _, _) <- M.lookup name (typeClasses env) =
  exprToCoreFn env ss com (Just ty) (A.TypeClassDictionaryConstructorApp (annotName parms) c)
  where
    annotName parms = Qualified mn (ProperName (cname ++ '@' : (show $ map fst parms)))

-- exprToCoreFn env ss com ty (A.TypeClassDictionaryConstructorApp name@(Qualified mn (ProperName cname)) (A.TypedValue _ (A.ObjectLiteral vs) _))
--   | Just (parms, _, _) <- M.lookup name (typeClasses env) =
--   let args = map (exprToCoreFn env ss [] Nothing . snd) $ sortBy (compare `on` fst) vs
--       ctor = Var (ss, [], Nothing, Just IsTypeClassConstructor) (fmap properToIdent (annotName parms))
--   in foldl (App (ss, com, ty, Nothing)) ctor args
--   where
--     annotName parms = Qualified mn (ProperName (traceShowId $ cname ++ '@' : (show $ map fst parms)))

exprToCoreFn env ss com ty  (A.TypeClassDictionaryConstructorApp name (A.TypedValue _ (A.ObjectLiteral vs) _)) =
  let args = map (exprToCoreFn env ss [] Nothing . snd) $ sortBy (compare `on` fst) vs
      ctor = Var (ss, [], rowType, Just IsTypeClassConstructor) (fmap properToIdent name)
  in foldl (App (ss, com, ty, Nothing)) ctor args
  where
    rowType = Just (mkRow . map fst $ sortBy (compare `on` fst) vs)
    mkRow :: [String] -> Type
    mkRow [] = REmpty
    mkRow (n:ns) = RCons n REmpty (mkRow ns)

exprToCoreFn env _ com ty (A.PositionedValue ss com1 v) =
  exprToCoreFn env (Just ss) (com ++ com1) ty v
exprToCoreFn _ _ _ _ e =
  error $ "Unexpected value in exprToCoreFn: " ++ show e

-- |
-- Desugars case alternatives from AST to CoreFn representation.
--
altToCoreFn :: Environment -> Maybe SourceSpan -> A.CaseAlternative -> CaseAlternative Ann
altToCoreFn env ss (A.CaseAlternative bs vs) = CaseAlternative (map (binderToCoreFn env ss []) bs) (go vs)
  where
  go :: Either [(A.Guard, A.Expr)] A.Expr -> Either [(Guard Ann, Expr Ann)] (Expr Ann)
  go (Left ges) = Left $ map (exprToCoreFn env ss [] Nothing *** exprToCoreFn env ss [] Nothing) ges
  go (Right e) = Right (exprToCoreFn env ss [] Nothing e)

-- |
-- Desugars case binders from AST to CoreFn representation.
--
binderToCoreFn :: Environment -> Maybe SourceSpan -> [Comment] -> A.Binder -> Binder Ann
binderToCoreFn _ ss com (A.NullBinder) =
  NullBinder (ss, com, Nothing, Nothing)
binderToCoreFn _ ss com (A.BooleanBinder b) =
  LiteralBinder (ss, com, Nothing, Nothing) (BooleanLiteral b)
binderToCoreFn _ ss com (A.StringBinder s) =
  LiteralBinder (ss, com, Nothing, Nothing) (StringLiteral s)
binderToCoreFn _ ss com (A.NumberBinder n) =
  LiteralBinder (ss, com, Nothing, Nothing) (NumericLiteral n)
binderToCoreFn _ ss com (A.VarBinder name) =
  VarBinder (ss, com, Nothing, Nothing) name
binderToCoreFn env ss com (A.ConstructorBinder dctor@(Qualified mn _) bs) =
  let (_, tctor, _) = lookupConstructor env dctor
  in ConstructorBinder (ss, com, Nothing, Just $ getConstructorMeta env dctor) (Qualified mn tctor) dctor (map (binderToCoreFn env ss []) bs)
binderToCoreFn env ss com (A.ObjectBinder bs) =
  LiteralBinder (ss, com, Nothing, Nothing) (ObjectLiteral $ map (second (binderToCoreFn env ss [])) bs)
binderToCoreFn env ss com (A.ArrayBinder bs) =
  LiteralBinder (ss, com, Nothing, Nothing) (ArrayLiteral $ map (binderToCoreFn env ss []) bs)
binderToCoreFn env ss com (A.ConsBinder b1 b2) =
  let arrCtor = Qualified (Just $ ModuleName [ProperName "Prim"]) (ProperName "Array")
  in ConstructorBinder (ss, com, Nothing, Nothing) arrCtor arrCtor $ map (binderToCoreFn env ss []) [b1, b2]
binderToCoreFn env ss com (A.NamedBinder name b) =
  NamedBinder (ss, com, Nothing, Nothing) name (binderToCoreFn env ss [] b)
binderToCoreFn env _ com (A.PositionedBinder ss com1 b) =
  binderToCoreFn env (Just ss) (com ++ com1) b

-- |
=======
>>>>>>> 3e9ea047
-- Converts a ProperName to an Ident.
--
properToIdent :: ProperName -> Ident
properToIdent = Ident . runProperName<|MERGE_RESOLUTION|>--- conflicted
+++ resolved
@@ -231,47 +231,6 @@
 exportToCoreFn _ = []
 
 -- |
-<<<<<<< HEAD
--- Desugars member declarations from AST to CoreFn representation.
---
-declToCoreFn :: Environment -> Maybe SourceSpan -> [Comment] -> A.Declaration -> [Bind Ann]
-declToCoreFn _ ss com (A.DataDeclaration Newtype tyName parms [(ctor, tys)]) =
-  [NonRec (properToIdent ctor) $
-    -- Constructor (ss, com, Just $ rowType tys, Nothing) annotTyName ctor 1]
-    Constructor (ss, com, Just $ head tys, Just IsNewtype) annotTyName ctor 1]
-  where
-    -- rowType :: [Type] -> Type
-    -- rowType [] = REmpty
-    -- rowType (t:ts) = RCons [] t (rowType ts)
-    annotTyName = ProperName $ (runProperName tyName) ++ ('@' : asTemplate)
-    asTemplate = show $ map (cap . fst) parms
-    cap (c:cs) = toUpper c : cs
-declToCoreFn _ _ _ d@(A.DataDeclaration Newtype _ _ _) =
-  error $ "Found newtype with multiple constructors: " ++ show d
-declToCoreFn _ ss com (A.DataDeclaration Data tyName parms ctors) =
-  flip map ctors $ \(ctor, tys) ->
-    NonRec (properToIdent ctor) $ Constructor (ss, com, Just $ rowType tys, Nothing) annotTyName ctor (length tys)
-  where
-    rowType :: [Type] -> Type
-    rowType [] = REmpty
-    rowType (t:ts) = RCons [] t (rowType ts)
-    annotTyName = ProperName $ (runProperName tyName) ++ ('@' : asTemplate)
-    asTemplate = show $ map (cap . fst) parms
-    cap (c:cs) = toUpper c : cs
-declToCoreFn env ss _   (A.DataBindingGroupDeclaration ds) = concatMap (declToCoreFn env ss []) ds
-declToCoreFn env ss com (A.ValueDeclaration name _ _ (Right e)) =
-  [NonRec name (exprToCoreFn env ss com Nothing e)]
-declToCoreFn env ss _   (A.BindingGroupDeclaration ds) =
-  [Rec $ map (\(name, _, e) -> (name, exprToCoreFn env ss [] Nothing e)) ds]
-declToCoreFn _   ss com (A.TypeClassDeclaration name _ supers members) =
-  [NonRec (properToIdent name) $ mkTypeClassConstructor ss com supers members]
-declToCoreFn env _  com (A.PositionedDeclaration ss com1 d) =
-  declToCoreFn env (Just ss) (com ++ com1) d
-declToCoreFn _ _ _ _ = []
-
--- |
-=======
->>>>>>> 3e9ea047
 -- Makes a typeclass dictionary constructor function. The returned expression
 -- is a function that accepts the superclass instances and member
 -- implementations and returns a record for the instance dictionary.
@@ -297,127 +256,6 @@
     mkAbs (name, ty) = Abs (Nothing, [], ty, Nothing) (Ident name)
 
 -- |
-<<<<<<< HEAD
--- Desugars expressions from AST to CoreFn representation.
---
-exprToCoreFn :: Environment -> Maybe SourceSpan -> [Comment] -> Maybe Type -> A.Expr -> Expr Ann
-exprToCoreFn _ ss com ty (A.NumericLiteral v) =
-  Literal (ss, com, ty, Nothing) (NumericLiteral v)
-exprToCoreFn _ ss com ty (A.StringLiteral v) =
-  Literal (ss, com, ty, Nothing) (StringLiteral v)
-exprToCoreFn _ ss com ty (A.BooleanLiteral v) =
-  Literal (ss, com, ty, Nothing) (BooleanLiteral v)
-exprToCoreFn env ss com ty (A.ArrayLiteral vs) =
-  Literal (ss, com, ty, Nothing) (ArrayLiteral $ map (exprToCoreFn env ss [] Nothing) vs)
-exprToCoreFn env ss com ty (A.ObjectLiteral vs) =
-  Literal (ss, com, ty, Nothing) (ObjectLiteral $ map (second (exprToCoreFn env ss [] Nothing)) vs)
-exprToCoreFn env ss com ty (A.Accessor name v) =
-  Accessor (ss, com, ty, Nothing) name (exprToCoreFn env ss [] Nothing v)
-exprToCoreFn env ss com ty (A.ObjectUpdate obj vs) =
-  ObjectUpdate (ss, com, ty, Nothing) (exprToCoreFn env ss [] Nothing obj) $ map (second (exprToCoreFn env ss [] Nothing)) vs
-exprToCoreFn env ss com ty (A.Abs (Left name) v) =
-  Abs (ss, com, ty, Nothing) name (exprToCoreFn env ss [] Nothing v)
-exprToCoreFn _ _ _ _ (A.Abs _ _) =
-  error "Abs with Binder argument was not desugared before exprToCoreFn"
-exprToCoreFn env ss com ty (A.App v1 v2) =
-  App (ss, com, ty, Nothing) (exprToCoreFn env ss [] Nothing v1) (exprToCoreFn env ss [] Nothing v2)
-exprToCoreFn env ss com Nothing (A.Var ident@(Qualified (Just mn) name))
-  | Just (ty, TypeClassAccessorImport, _) <- M.lookup (mn, name) (names env) = Var (ss, com, Just ty, Nothing) ident
-exprToCoreFn _ ss com ty (A.Var ident) =
-  Var (ss, com, ty, Nothing) ident
-exprToCoreFn env ss com ty (A.IfThenElse v1 v2 v3) =
-  Case (ss, com, ty, Nothing) [exprToCoreFn env ss [] Nothing v1]
-    [ CaseAlternative [LiteralBinder nullAnn $ BooleanLiteral True]
-                      (Right $ exprToCoreFn env Nothing [] Nothing v2)
-    , CaseAlternative [LiteralBinder nullAnn $ BooleanLiteral False]
-                      (Right $ exprToCoreFn env Nothing [] Nothing v3) ]
-exprToCoreFn env ss com ty (A.Constructor name) =
-  Var (ss, com, ty, Just $ getConstructorMeta env name) $ fmap properToIdent name
-exprToCoreFn env ss com ty (A.Case vs alts) =
-  Case (ss, com, ty, Nothing) (map (exprToCoreFn env ss [] Nothing) vs) (map (altToCoreFn env ss) alts)
-exprToCoreFn env ss com ty@(Just _) (A.TypedValue _ v@(A.Constructor name) _) =
-  exprToCoreFn env ss com ty v
--- exprToCoreFn env ss com (Just ty') (A.TypedValue _ v@(A.TypeClassDictionaryConstructorApp name@(Qualified mn (ProperName cname)) c) ty)
---   | Just (parms, _, _) <- M.lookup name (typeClasses env) =
---   exprToCoreFn env ss com (Just ty') (A.TypeClassDictionaryConstructorApp (annotName parms) c)
---   where
---     annotName parms = Qualified mn (ProperName (cname ++ '@' : (show $ map fst parms)))
-exprToCoreFn env ss com _ (A.TypedValue _ v ty) =
-  exprToCoreFn env ss com (Just ty) v
-exprToCoreFn env ss com ty (A.Let ds v) =
-  Let (ss, com, ty, Nothing) (concatMap (declToCoreFn env ss []) ds) (exprToCoreFn env ss [] Nothing v)
-
-exprToCoreFn env ss com (Just ty) (A.TypeClassDictionaryConstructorApp name@(Qualified mn (ProperName cname)) c)
-  | Just (parms, _, _) <- M.lookup name (typeClasses env) =
-  exprToCoreFn env ss com (Just ty) (A.TypeClassDictionaryConstructorApp (annotName parms) c)
-  where
-    annotName parms = Qualified mn (ProperName (cname ++ '@' : (show $ map fst parms)))
-
--- exprToCoreFn env ss com ty (A.TypeClassDictionaryConstructorApp name@(Qualified mn (ProperName cname)) (A.TypedValue _ (A.ObjectLiteral vs) _))
---   | Just (parms, _, _) <- M.lookup name (typeClasses env) =
---   let args = map (exprToCoreFn env ss [] Nothing . snd) $ sortBy (compare `on` fst) vs
---       ctor = Var (ss, [], Nothing, Just IsTypeClassConstructor) (fmap properToIdent (annotName parms))
---   in foldl (App (ss, com, ty, Nothing)) ctor args
---   where
---     annotName parms = Qualified mn (ProperName (traceShowId $ cname ++ '@' : (show $ map fst parms)))
-
-exprToCoreFn env ss com ty  (A.TypeClassDictionaryConstructorApp name (A.TypedValue _ (A.ObjectLiteral vs) _)) =
-  let args = map (exprToCoreFn env ss [] Nothing . snd) $ sortBy (compare `on` fst) vs
-      ctor = Var (ss, [], rowType, Just IsTypeClassConstructor) (fmap properToIdent name)
-  in foldl (App (ss, com, ty, Nothing)) ctor args
-  where
-    rowType = Just (mkRow . map fst $ sortBy (compare `on` fst) vs)
-    mkRow :: [String] -> Type
-    mkRow [] = REmpty
-    mkRow (n:ns) = RCons n REmpty (mkRow ns)
-
-exprToCoreFn env _ com ty (A.PositionedValue ss com1 v) =
-  exprToCoreFn env (Just ss) (com ++ com1) ty v
-exprToCoreFn _ _ _ _ e =
-  error $ "Unexpected value in exprToCoreFn: " ++ show e
-
--- |
--- Desugars case alternatives from AST to CoreFn representation.
---
-altToCoreFn :: Environment -> Maybe SourceSpan -> A.CaseAlternative -> CaseAlternative Ann
-altToCoreFn env ss (A.CaseAlternative bs vs) = CaseAlternative (map (binderToCoreFn env ss []) bs) (go vs)
-  where
-  go :: Either [(A.Guard, A.Expr)] A.Expr -> Either [(Guard Ann, Expr Ann)] (Expr Ann)
-  go (Left ges) = Left $ map (exprToCoreFn env ss [] Nothing *** exprToCoreFn env ss [] Nothing) ges
-  go (Right e) = Right (exprToCoreFn env ss [] Nothing e)
-
--- |
--- Desugars case binders from AST to CoreFn representation.
---
-binderToCoreFn :: Environment -> Maybe SourceSpan -> [Comment] -> A.Binder -> Binder Ann
-binderToCoreFn _ ss com (A.NullBinder) =
-  NullBinder (ss, com, Nothing, Nothing)
-binderToCoreFn _ ss com (A.BooleanBinder b) =
-  LiteralBinder (ss, com, Nothing, Nothing) (BooleanLiteral b)
-binderToCoreFn _ ss com (A.StringBinder s) =
-  LiteralBinder (ss, com, Nothing, Nothing) (StringLiteral s)
-binderToCoreFn _ ss com (A.NumberBinder n) =
-  LiteralBinder (ss, com, Nothing, Nothing) (NumericLiteral n)
-binderToCoreFn _ ss com (A.VarBinder name) =
-  VarBinder (ss, com, Nothing, Nothing) name
-binderToCoreFn env ss com (A.ConstructorBinder dctor@(Qualified mn _) bs) =
-  let (_, tctor, _) = lookupConstructor env dctor
-  in ConstructorBinder (ss, com, Nothing, Just $ getConstructorMeta env dctor) (Qualified mn tctor) dctor (map (binderToCoreFn env ss []) bs)
-binderToCoreFn env ss com (A.ObjectBinder bs) =
-  LiteralBinder (ss, com, Nothing, Nothing) (ObjectLiteral $ map (second (binderToCoreFn env ss [])) bs)
-binderToCoreFn env ss com (A.ArrayBinder bs) =
-  LiteralBinder (ss, com, Nothing, Nothing) (ArrayLiteral $ map (binderToCoreFn env ss []) bs)
-binderToCoreFn env ss com (A.ConsBinder b1 b2) =
-  let arrCtor = Qualified (Just $ ModuleName [ProperName "Prim"]) (ProperName "Array")
-  in ConstructorBinder (ss, com, Nothing, Nothing) arrCtor arrCtor $ map (binderToCoreFn env ss []) [b1, b2]
-binderToCoreFn env ss com (A.NamedBinder name b) =
-  NamedBinder (ss, com, Nothing, Nothing) name (binderToCoreFn env ss [] b)
-binderToCoreFn env _ com (A.PositionedBinder ss com1 b) =
-  binderToCoreFn env (Just ss) (com ++ com1) b
-
--- |
-=======
->>>>>>> 3e9ea047
 -- Converts a ProperName to an Ident.
 --
 properToIdent :: ProperName -> Ident
