--- conflicted
+++ resolved
@@ -33,14 +33,10 @@
 
 import Control.Applicative
 import Control.Arrow ((&&&))
-<<<<<<< HEAD
-import Control.Monad (foldM, replicateM, forM, when)
-import Control.Monad.Reader (MonadReader, asks, lift)
-=======
 import Control.Monad (foldM, replicateM, forM)
+import Control.Monad (when)
 import Control.Monad.Reader (MonadReader, asks)
 import Control.Monad.Supply.Class
->>>>>>> ed4fe544
 
 import Language.PureScript.CodeGen.JS.AST as AST
 import Language.PureScript.CodeGen.JS.Common as Common
@@ -59,26 +55,17 @@
 -- Generate code in the simplified Javascript intermediate representation for all declarations in a
 -- module.
 --
-<<<<<<< HEAD
-moduleToJs :: (Functor m, Applicative m, Monad m, MonadReader (Options mode) m)
-           => Module Ann -> SupplyT m [JS]
-moduleToJs (Module name imps exps foreigns decls) = do
---  additional <- lift $ asks optionsAdditional
-  let imps' = delete (ModuleName [ProperName C.prim]) . (\\ [name]) $ imps
-  jsImports <- lift . T.traverse importToJs $ imps'
-  ownImport <- lift . importToJs $ name
-=======
 moduleToJs :: (Functor m, Applicative m, Monad m, MonadReader (Options mode) m, MonadSupply m)
            => Module Ann -> m [JS]
 moduleToJs (Module coms name imps exps foreigns decls) = do
-  additional <- asks optionsAdditional
-  jsImports <- T.traverse importToJs . delete (ModuleName [ProperName C.prim]) . (\\ [name]) $ imps
->>>>>>> ed4fe544
+--  additional <- lift $ asks optionsAdditional
+  let imps' = delete (ModuleName [ProperName C.prim]) . (\\ [name]) $ imps
+  jsImports <- T.traverse importToJs $ imps'
+  ownImport <- importToJs $ name
   let foreigns' = mapMaybe (\(_, js, _) -> js) foreigns
   jsDecls <- mapM (bindToJs name) decls
   optimized <- T.traverse (T.traverse optimize) jsDecls
   let isModuleEmpty = null exps
-<<<<<<< HEAD
   let (moduleDecls, moduleBody, extTempls, templs) = sections $ concat optimized
   let moduleHeader = (JSRaw . (++ ";") . ("using namespace " ++) . moduleNameToJs <$> imps')
                   ++ [JSRaw " "]
@@ -110,23 +97,6 @@
          , JSNamespace (moduleNameToJs name) moduleBody
          ]
       ++ (if isMain name then nativeMain else [])
-=======
-  comments <- not <$> asks optionsNoComments
-  let strict = JSStringLiteral "use strict"
-  let header = if comments && not (null coms) then JSComment coms strict else strict
-  let moduleBody = header : jsImports ++ foreigns' ++ concat optimized
-  let exps' = JSObjectLiteral $ map (runIdent &&& JSVar . identToJs) exps
-  return $ case additional of
-    MakeOptions -> moduleBody ++ [JSAssignment (JSAccessor "exports" (JSVar "module")) exps']
-    CompileOptions ns _ _ | not isModuleEmpty ->
-      [ JSVariableIntroduction ns
-                               (Just (JSBinary Or (JSVar ns) (JSObjectLiteral [])) )
-      , JSAssignment (JSAccessor (moduleNameToJs name) (JSVar ns))
-                     (JSApp (JSFunction Nothing [] (JSBlock (moduleBody ++ [JSReturn exps']))) [])
-      ]
-    _ -> []
-
->>>>>>> ed4fe544
 -- |
 -- Generates Javascript code for a module import.
 --
@@ -348,7 +318,6 @@
   decls <- concat <$> mapM (bindToJs m) ds
   ret <- valueToJs m val
   return $ JSApp (JSFunction Nothing [] (JSBlock (decls ++ [JSReturn ret]))) []
-<<<<<<< HEAD
 valueToJs m (Constructor (_, _, Just ty, Just IsNewtype) (ProperName typename) (ProperName ctor) _) =
   return $ JSData (mkUnique ctor) typename [typestr m ty] JSNoOp
 valueToJs m (Constructor (_, _, Just ty, _) (ProperName typename) (ProperName ctor) []) =
@@ -382,27 +351,6 @@
     ctorBody :: [String] -> JS
     ctorBody (arg:args) = JSFunction Nothing [arg] $ JSBlock [JSReturn $ ctorBody args]
     ctorBody [] = JSApp (JSVar . mkData $ mkUnique ctor) (JSVar <$> names)
-=======
-valueToJs _ (Constructor (_, _, _, Just IsNewtype) _ (ProperName ctor) _) =
-  return $ JSVariableIntroduction ctor (Just $
-              JSObjectLiteral [("create",
-                JSFunction Nothing ["value"]
-                  (JSBlock [JSReturn $ JSVar "value"]))])
-valueToJs _ (Constructor _ _ (ProperName ctor) []) =
-  return $ iife ctor [ JSFunction (Just ctor) [] (JSBlock [])
-         , JSAssignment (JSAccessor "value" (JSVar ctor))
-              (JSUnary JSNew $ JSApp (JSVar ctor) []) ]
-valueToJs _ (Constructor _ _ (ProperName ctor) fields) =
-  let constructor =
-        let body = [ JSAssignment (JSAccessor (identToJs f) (JSVar "this")) (var f) | f <- fields ]
-        in JSFunction (Just ctor) (identToJs `map` fields) (JSBlock body)
-      createFn =
-        let body = JSUnary JSNew $ JSApp (JSVar ctor) (var `map` fields)
-        in foldr (\f inner -> JSFunction Nothing [identToJs f] (JSBlock [JSReturn inner])) body fields
-  in return $ iife ctor [ constructor
-                        , JSAssignment (JSAccessor "create" (JSVar ctor)) createFn
-                        ]
->>>>>>> ed4fe544
 
 iife :: String -> [JS] -> JS
 iife v exprs = JSApp (JSFunction Nothing [] (JSBlock $ exprs ++ [JSReturn $ JSVar v])) []
