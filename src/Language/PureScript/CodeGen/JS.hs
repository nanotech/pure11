-----------------------------------------------------------------------------
--
-- Module      :  Language.PureScript.CodeGen.JS
-- Copyright   :  (c) Phil Freeman 2013
-- License     :  MIT
--
-- Maintainer  :  Phil Freeman <paf31@cantab.net>
-- Stability   :  experimental
-- Portability :
--
-- |
-- This module generates code in the simplified Javascript intermediate representation from Purescript code
--
-----------------------------------------------------------------------------

{-# LANGUAGE GADTs, ViewPatterns #-}

module Language.PureScript.CodeGen.JS (
    module AST,
    module Common,
    bindToJs,
    moduleToJs
) where

<<<<<<< HEAD
import Data.Function (on)
import Data.List ((\\), delete, sortBy, isSuffixOf)
import Data.Maybe (catMaybes, mapMaybe)
import Data.Char (isLower)
=======
import Data.List ((\\), delete)
import Data.Maybe (mapMaybe)
>>>>>>> 02442e32

import Control.Applicative
import Control.Arrow ((&&&))
import Control.Monad (foldM, replicateM, forM)

import Language.PureScript.CodeGen.JS.AST as AST
import Language.PureScript.CodeGen.JS.Common as Common
import Language.PureScript.CoreFn
import Language.PureScript.Names
import Language.PureScript.CodeGen.JS.Optimizer
import Language.PureScript.Options
import Language.PureScript.Supply
import Language.PureScript.Traversals (sndM)
import qualified Language.PureScript.Constants as C

import Language.PureScript.Types
import Language.PureScript.Pretty.Common
import Language.PureScript.CodeGen.Go
import Debug.Trace

-- |
-- Generate code in the simplified Javascript intermediate representation for all declarations in a
-- module.
--
moduleToJs :: (Functor m, Applicative m, Monad m) => Options mode -> Module Ann -> SupplyT m [JS]
moduleToJs opts (Module name imps exps foreigns decls) = do
  let jsImports = map (importToJs opts) . delete (ModuleName [ProperName C.prim]) . (\\ [name]) $ imps
  let foreigns' = mapMaybe (\(_, js, _) -> js) foreigns
<<<<<<< HEAD
  jsDecls <- mapM (bindToJs name True) decls
  let optimized = concatMap (map $ optimize opts) $ catMaybes jsDecls
  return $ [ JSRaw ("package " ++ moduleName)
           , JSRaw ("")
           , JSRaw ("import \"reflect\"")
           , JSRaw ("import \"fmt\"")
           , JSRaw ("")
           ]
             ++ jsImports
             ++ (if isPrelude name then appFnDef
                 else [JSRaw ("import . \"Prelude\"")
                     , JSRaw ("")
                     , JSRaw ("var _ reflect.Value // ignore unused package errors")
                     , JSRaw ("var _ fmt.Formatter //")
                     , JSRaw ("var _ = Prelude." ++ appFn)
                     , JSRaw ("")])
             ++ optimized
             ++ foreigns'
  where
    moduleName = case name of (ModuleName [ProperName "Main"]) -> "main"
                              _ -> unqual $ moduleNameToJs' name
=======
  jsDecls <- mapM (bindToJs name) decls
  let optimized = concatMap (map $ optimize opts) jsDecls
  let isModuleEmpty = null exps
  let moduleBody = JSStringLiteral "use strict" : jsImports ++ foreigns' ++ optimized
  let exps' = JSObjectLiteral $ map (runIdent &&& JSVar . identToJs) exps
  return $ case optionsAdditional opts of
    MakeOptions -> moduleBody ++ [JSAssignment (JSAccessor "exports" (JSVar "module")) exps']
    CompileOptions ns _ _ | not isModuleEmpty ->
      [ JSVariableIntroduction ns
                               (Just (JSBinary Or (JSVar ns) (JSObjectLiteral [])) )
      , JSAssignment (JSAccessor (moduleNameToJs name) (JSVar ns))
                     (JSApp (JSFunction Nothing [] (JSBlock (moduleBody ++ [JSReturn exps']))) [])
      ]
    _ -> []

>>>>>>> 02442e32
-- |
-- Generates Javascript code for a module import.
--
importToJs :: Options mode -> ModuleName -> JS
importToJs opts mn =
  JSRaw $ "import " ++ (dotsTo '_' (moduleNameToJs' mn)) ++ " \"" ++ (dotsTo '/' (moduleNameToJs' mn)) ++ "\""

-- |
-- Generate code in the simplified Javascript intermediate representation for a declaration
--
<<<<<<< HEAD
bindToJs :: (Functor m, Applicative m, Monad m) => ModuleName -> Bool -> Bind Ann -> SupplyT m (Maybe [JS])
bindToJs mp modlvl (NonRec ident val) = do
  js <- valueToJs mp val
  return $ Just [JSVariableIntroduction (if modlvl then qname else identToJs ident) (Just js)]
  where
    qname = runModuleName mp ++ "." ++ identToJs ident
bindToJs mp _ (Rec vals) = do
  jss <- forM vals $ \(ident, val) -> do
    js <- valueToJs mp val
    return $ JSVariableIntroduction (identToJs ident) (Just js)
  return $ Just jss
=======
bindToJs :: (Functor m, Applicative m, Monad m) => ModuleName -> Bind Ann -> SupplyT m [JS]
bindToJs mp (NonRec ident val) = return <$> nonRecToJS mp ident val
bindToJs mp (Rec vals) = forM vals (uncurry (nonRecToJS mp))

-- |
-- Generate code in the simplified Javascript intermediate representation for a single non-recursive 
-- declaration.
--
-- The main purpose of this function is to handle code generation for comments.
--
nonRecToJS :: (Functor m, Applicative m, Monad m) => ModuleName -> Ident -> Expr Ann -> SupplyT m JS
nonRecToJS m i e@(extractAnn -> (_, com, _, _)) | not (null com) =
  JSComment com <$> nonRecToJS m i (modifyAnn removeComments e)
nonRecToJS mp ident val = do
  js <- valueToJs mp val
  return $ JSVariableIntroduction (identToJs ident) (Just js)
  
>>>>>>> 02442e32

-- |
-- Generate code in the simplified Javascript intermediate representation for a variable based on a
-- PureScript identifier.
--
var :: Ident -> JS
var = JSVar . identToJs

-- |
-- Generate code in the simplified Javascript intermediate representation for an accessor based on
-- a PureScript identifier. If the name is not valid in Javascript (symbol based, reserved name) an
-- indexer is returned.
--
accessorString :: String -> JS -> JS
accessorString prop = JSAccessor $ typeclassPrefix ++ (identToJs $ Ident prop)

mapAccessorString :: String -> JS -> JS
mapAccessorString prop = JSIndexer (JSStringLiteral prop) . withCast anyMap

-- |
-- Generate code in the simplified Javascript intermediate representation for a value or expression.
--
valueToJs :: (Functor m, Applicative m, Monad m) => ModuleName -> Expr Ann -> SupplyT m JS
valueToJs m (Literal _ l) =
  literalToValueJS m l
<<<<<<< HEAD
valueToJs m (Var (_, _, Just (IsConstructor _ 0)) name) =
  return $ qualifiedToJS m id (withSuffix ctorSuffix name)
valueToJs m (Var (_, _, Just (IsConstructor _ _)) name) =
  return $ qualifiedToJS m id (withSuffix ctorSuffix name)
=======
valueToJs m (Var (_, _, _, Just (IsConstructor _ 0)) name) =
  return $ JSAccessor "value" $ qualifiedToJS m id name
valueToJs m (Var (_, _, _, Just (IsConstructor _ _)) name) =
  return $ JSAccessor "create" $ qualifiedToJS m id name
>>>>>>> 02442e32
valueToJs m (Accessor _ prop val) =
  case val of
    Var (_, Just (TypeApp (TypeConstructor _) (RCons _ _ _)), _) _ -> mapAccessorString prop <$> valueToJs m val
    _ -> accessorString prop <$> valueToJs m val
valueToJs m (ObjectUpdate _ o ps) = do
  obj <- valueToJs m o
  sts <- mapM (sndM (valueToJs m)) ps
  extendObj obj sts
valueToJs _ e@(Abs (_, _, _, Just IsTypeClassConstructor) _ _) =
  let args = unAbs e
  in return $ JSData' "" (JSBlock $ map decl args)
  where
  unAbs :: Expr Ann -> [Ident]
  unAbs (Abs _ arg val) = arg : unAbs val
  unAbs _ = []
  decl :: Ident -> JS
  decl name = JSVar $ typeclassPrefix ++ identToJs name ++ withSpace anyType
valueToJs m e@(Abs (_, _, Just IsNewtype) arg val) = -- TODO: revisit this
  let args = unAbs e
  in return $ JSData' "" (JSBlock $ map decl args)
  where
  unAbs :: Expr Ann -> [Ident]
  unAbs (Abs _ arg val) = arg : unAbs val
  unAbs _ = []
  decl :: Ident -> JS
  decl name = JSVar . capitalize $ identToJs name ++ withSpace anyType
valueToJs m (Abs (_, t, _) arg val) = do
  ret <- valueToJs m val
  return $ JSFunction Nothing [identToJs arg ++ type' t] (JSBlock [JSReturn ret])
    where
      type' (Just (ForAll _ ty _)) = type' (Just ty)
      type' (Just (ConstrainedType [((Qualified _ (ProperName name)),_)] _)) = withSpace name
      type' _ = ""
valueToJs m e@App{} = do
  let (f, args) = unApp e []
  args' <- mapM (valueToJs m) args
  case f of
<<<<<<< HEAD
    Var (_, _, Just IsNewtype) _ -> return (head args')
    Var (_, _, Just (IsConstructor _ arity)) name | arity == length args ->
      return $ JSApp (JSVar $ withSuffix' ctorSuffix m name) args'
    Var (_, _, Just IsTypeClassConstructor) name ->
      return $ JSInit (JSVar $ unqualName name) args'
    _ -> do fn <- valueToJs m f; return $ JSApp fn args'
=======
    Var (_, _, _, Just IsNewtype) _ -> return (head args')
    Var (_, _, _, Just (IsConstructor _ arity)) name | arity == length args ->
      return $ JSUnary JSNew $ JSApp (qualifiedToJS m id name) args'
    Var (_, _, _, Just IsTypeClassConstructor) name ->
      return $ JSUnary JSNew $ JSApp (qualifiedToJS m id name) args'
    _ -> flip (foldl (\fn a -> JSApp fn [a])) args' <$> valueToJs m f
>>>>>>> 02442e32
  where
  unApp :: Expr Ann -> [Expr Ann] -> (Expr Ann, [Expr Ann])
  unApp (App _ val arg) args = unApp val (arg : args)
  unApp other args = (other, args)
valueToJs m (Var _ ident) =
  return $ varToJs m ident
valueToJs m (Case _ values binders) = do
  vals <- mapM (valueToJs m) values
  bindersToJs m binders vals
valueToJs m (Let _ ds val) = do
<<<<<<< HEAD
  decls <- concat . catMaybes <$> mapM (bindToJs m False) ds
=======
  decls <- concat <$> mapM (bindToJs m) ds
>>>>>>> 02442e32
  ret <- valueToJs m val
  return $ JSApp (JSFunction Nothing [] (JSBlock (decls ++ [JSReturn ret]))) []
valueToJs _ (Constructor (_, _, _, Just IsNewtype) _ (ProperName ctor) _) =
  return $ JSVariableIntroduction ctor (Just $
              JSObjectLiteral [("create",
                JSFunction Nothing ["value"]
                  (JSBlock [JSReturn $ JSVar "value"]))])
valueToJs _ (Constructor _ _ (ProperName ctor) 0) =
  return $ JSBlock [ JSData' ctor (JSBlock [])
         , JSFunction (Just $ ctor ++ ctorSuffix) ["_"] (JSBlock [JSReturn (JSInit (JSVar ctor) [])])
         ]
valueToJs _ (Constructor _ _ (ProperName ctor) arity) =
  return $ JSBlock [ makeConstructor ctor arity
         , (go ctor 0 arity [])
         ]
    where
    makeConstructor :: String -> Int -> JS
    makeConstructor ctorName n =
      let args = [ "value" ++ show index | index <- [0..n-1] ]
          body = [ (JSVar $ arg ++ withSpace anyType) | arg <- args ]
      in JSData' ctorName (JSBlock body)
    go :: String -> Int -> Int -> [JS] -> JS
    go pn _ 0 values = JSInit (JSVar pn) (reverse values)
    go pn index n values =
      JSFunction fname ["value" ++ show index]
        (JSBlock [JSReturn (go pn (index + 1) (n - 1) (JSVar ("value" ++ show index) : values))])
      where
        fname = case index of 0 -> Just $ pn ++ ctorSuffix
                              _ -> Nothing

literalToValueJS :: (Functor m, Applicative m, Monad m) => ModuleName -> Literal (Expr Ann) -> SupplyT m JS
literalToValueJS _ (NumericLiteral n) = return $ JSNumericLiteral n
literalToValueJS _ (StringLiteral s) = return $ JSStringLiteral s
literalToValueJS _ (BooleanLiteral b) = return $ JSBooleanLiteral b
literalToValueJS m (ArrayLiteral xs) = JSArrayLiteral <$> mapM (valueToJs m) xs
literalToValueJS m (ObjectLiteral ps) = JSObjectLiteral <$> mapM (sndM (valueToJs m)) ps

-- |
-- Shallow copy an object.
--
extendObj :: (Functor m, Applicative m, Monad m) => JS -> [(String, JS)] -> SupplyT m JS
extendObj obj sts = do
  newObj <- freshName
  key <- freshName
  let
    jsKey = JSVar key
    jsNewObj = JSVar newObj
    block = JSBlock (objAssign:copy:extend ++ [JSReturn jsNewObj])
    objAssign = JSVariableIntroduction newObj (Just $ JSObjectLiteral [])
    copy = JSForIn key obj $ JSBlock [JSIfElse cond assign Nothing]
    cond = JSApp (JSAccessor "hasOwnProperty" obj) [jsKey]
    assign = JSBlock [JSAssignment (JSIndexer jsKey jsNewObj) (JSIndexer jsKey obj)]
    stToAssign (s, js) = JSAssignment (JSAccessor s jsNewObj) js
    extend = map stToAssign sts
  return $ JSApp (JSFunction Nothing [] block) []

-- |
-- Generate code in the simplified Javascript intermediate representation for a reference to a
-- variable.
--
varToJs :: ModuleName -> Qualified Ident -> JS
varToJs _ (Qualified Nothing ident) = var ident
varToJs m qual = qualifiedToJS m id qual

-- |
-- Generate code in the simplified Javascript intermediate representation for a reference to a
-- variable that may have a qualified name.
--
qualifiedToJS :: ModuleName -> (a -> Ident) -> Qualified a -> JS
qualifiedToJS _ f (Qualified (Just (ModuleName [ProperName mn])) a) | mn == C.prim = JSVar . runIdent $ f a
qualifiedToJS m f (Qualified (Just m') a)
  | name@(x:xs) <- (identToJs $ f a), isLower x = JSVar . (if m /= m' && not (isPrelude m') then
                                                             (moduleNameToJs m' ++) . ('.' :)
                                                           else id) $ modulePrefix ++ name
qualifiedToJS _ f (Qualified _ a) = JSVar $ identToJs (f a)

-- |
-- Generate code in the simplified Javascript intermediate representation for pattern match binders
-- and guards.
--
bindersToJs :: (Functor m, Applicative m, Monad m) => ModuleName -> [CaseAlternative Ann] -> [JS] -> SupplyT m JS
bindersToJs m binders vals = do
  valNames <- replicateM (length vals) freshName
  let assignments = zipWith JSVariableIntroduction valNames (map Just vals)
  jss <- forM binders $ \(CaseAlternative bs result) -> do
    ret <- guardsToJs result
    go valNames ret bs
  return $ JSApp (JSFunction Nothing [] (JSBlock (assignments ++ concat jss ++ [JSThrow (JSStringLiteral "Failed pattern match")])))
                 []
  where
    go :: (Functor m, Applicative m, Monad m) => [String] -> [JS] -> [Binder Ann] -> SupplyT m [JS]
    go _ done [] = return done
    go (v:vs) done' (b:bs) = do
      done'' <- go vs done' bs
      binderToJs m v done'' b
    go _ _ _ = error "Invalid arguments to bindersToJs"

    guardsToJs :: (Functor m, Applicative m, Monad m) => Either [(Guard Ann, Expr Ann)] (Expr Ann) -> SupplyT m [JS]
    guardsToJs (Left gs) = forM gs $ \(cond, val) -> do
      cond' <- valueToJs m cond
      done  <- valueToJs m val
      return $ JSIfElse cond' (JSBlock [JSReturn done]) Nothing
    guardsToJs (Right v) = return . JSReturn <$> valueToJs m v

-- |
-- Generate code in the simplified Javascript intermediate representation for a pattern match
-- binder.
--
binderToJs :: (Functor m, Applicative m, Monad m) => ModuleName -> String -> [JS] -> Binder Ann -> SupplyT m [JS]
binderToJs _ _ done (NullBinder{}) = return done
binderToJs m varName done (LiteralBinder _ l) =
  literalToBinderJS m varName done l
binderToJs _ varName done (VarBinder _ ident) =
  return (JSVariableIntroduction (identToJs ident) (Just (JSVar varName)) : done)
binderToJs m varName done (ConstructorBinder (_, _, _, Just IsNewtype) _ _ [b]) =
  binderToJs m varName done b
<<<<<<< HEAD
binderToJs m varName done (ConstructorBinder (_, _, Just (IsConstructor ctorType _)) d ctor bs) = do
=======
binderToJs m varName done (ConstructorBinder (_, _, _, Just (IsConstructor ctorType _)) _ ctor bs) = do
>>>>>>> 02442e32
  js <- go 0 done bs
  return $ case ctorType of
    ProductType -> js
    SumType ->
      [JSIfElse (JSInstanceOf (JSVar varName) (qualifiedToJS m (Ident . runProperName) ctor))
                (JSBlock js)
                Nothing]
  where
  go :: (Functor m, Applicative m, Monad m) => Integer -> [JS] -> [Binder Ann] -> SupplyT m [JS]
  go _ done' [] = return done'
  go index done' (binder:bs') = do
    argVar <- freshName
    done'' <- go (index + 1) done' bs'
    js <- binderToJs m argVar done'' binder
    return (JSVariableIntroduction argVar (Just (JSAccessor (parens (dtype) ++ "." ++ "value" ++ show index) (JSVar varName))) : js)
  (Qualified dmod (ProperName dname)) = d
  dtype = case dmod of
            Nothing -> dname
            Just dmod' -> if dmod' == m then dname else runModuleName dmod' ++ ('.' : dname)
binderToJs m varName done binder@(ConstructorBinder _ _ ctor _) | isCons ctor = do
  let (headBinders, tailBinder) = uncons [] binder
      numberOfHeadBinders = fromIntegral $ length headBinders
  js1 <- foldM (\done' (headBinder, index) -> do
    headVar <- freshName
    jss <- binderToJs m headVar done' headBinder
    return (JSVariableIntroduction headVar (Just (JSIndexer (JSNumericLiteral (Left index)) (withCast anyList (JSVar varName)))) : jss)) done (zip headBinders [0..])
  tailVar <- freshName
  js2 <- binderToJs m tailVar js1 tailBinder
  return [JSIfElse (JSBinary GreaterThanOrEqualTo (listLen (JSVar varName)) (JSNumericLiteral (Left numberOfHeadBinders))) (JSBlock
    ( JSVariableIntroduction tailVar (Just (JSIndexer (JSVar (show numberOfHeadBinders ++ ":")) (withCast anyList (JSVar varName)))) :
      js2
    )) Nothing]
  where
  uncons :: [Binder Ann] -> Binder Ann -> ([Binder Ann], Binder Ann)
  uncons acc (ConstructorBinder _ _ ctor' [h, t]) | isCons ctor' = uncons (h : acc) t
  uncons acc tailBinder = (reverse acc, tailBinder)
binderToJs _ _ _ b@(ConstructorBinder{}) =
  error $ "Invalid ConstructorBinder in binderToJs: " ++ show b
binderToJs m varName done (NamedBinder _ ident binder) = do
  js <- binderToJs m varName done binder
  return (JSVariableIntroduction (identToJs ident) (Just (JSVar varName)) : js)

literalToBinderJS :: (Functor m, Applicative m, Monad m) => ModuleName -> String -> [JS] -> Literal (Binder Ann) -> SupplyT m [JS]
literalToBinderJS _ varName done (NumericLiteral num) =
  return [JSIfElse (JSBinary EqualTo (JSVar varName) (JSNumericLiteral num)) (JSBlock done) Nothing]
literalToBinderJS _ varName done (StringLiteral str) =
  return [JSIfElse (JSBinary EqualTo (JSVar varName) (JSStringLiteral str)) (JSBlock done) Nothing]
literalToBinderJS _ varName done (BooleanLiteral True) =
  return [JSIfElse (JSVar varName) (JSBlock done) Nothing]
literalToBinderJS _ varName done (BooleanLiteral False) =
  return [JSIfElse (JSUnary Not (JSVar varName)) (JSBlock done) Nothing]
literalToBinderJS m varName done (ObjectLiteral bs) = go done bs
  where
  go :: (Functor m, Applicative m, Monad m) => [JS] -> [(String, Binder Ann)] -> SupplyT m [JS]
  go done' [] = return done'
  go done' ((prop, binder):bs') = do
    propVar <- freshName
    done'' <- go done' bs'
    js <- binderToJs m propVar done'' binder
    return (JSVariableIntroduction propVar (Just (accessorString prop (JSVar varName))) : js)
literalToBinderJS m varName done (ArrayLiteral bs) = do
  js <- go done 0 bs
  return [JSIfElse (JSBinary EqualTo (listLen (JSVar varName)) (JSNumericLiteral (Left (fromIntegral $ length bs)))) (JSBlock js) Nothing]
  where
  go :: (Functor m, Applicative m, Monad m) => [JS] -> Integer -> [Binder Ann] -> SupplyT m [JS]
  go done' _ [] = return done'
  go done' index (binder:bs') = do
    elVar <- freshName
    done'' <- go done' (index + 1) bs'
    js <- binderToJs m elVar done'' binder
    return (JSVariableIntroduction elVar (Just (JSIndexer (JSNumericLiteral (Left index)) (withCast anyList (JSVar varName)))) : js)

isCons :: Qualified ProperName -> Bool
isCons (Qualified (Just mn) ctor) = mn == ModuleName [ProperName C.prim] && ctor == ProperName "Array"
isCons name = error $ "Unexpected argument in isCons: " ++ show name

unqualName :: Qualified Ident -> String
unqualName (Qualified _ (Ident name)) = name
unqualName n = show n

withSuffix :: String -> Qualified Ident -> Qualified Ident
withSuffix suffix (Qualified n (Ident name)) = Qualified n (Ident $ name ++ suffix)

withSuffix' :: String -> ModuleName -> Qualified Ident -> String
withSuffix' suffix m full@(Qualified n (Ident name))
  | n == Just m = name ++ suffix
  | otherwise = show full ++ suffix

isPrelude :: ModuleName -> Bool
isPrelude (ModuleName [ProperName "Prelude"]) = True
isPrelude _ = False<|MERGE_RESOLUTION|>--- conflicted
+++ resolved
@@ -22,15 +22,10 @@
     moduleToJs
 ) where
 
-<<<<<<< HEAD
 import Data.Function (on)
 import Data.List ((\\), delete, sortBy, isSuffixOf)
 import Data.Maybe (catMaybes, mapMaybe)
 import Data.Char (isLower)
-=======
-import Data.List ((\\), delete)
-import Data.Maybe (mapMaybe)
->>>>>>> 02442e32
 
 import Control.Applicative
 import Control.Arrow ((&&&))
@@ -59,7 +54,6 @@
 moduleToJs opts (Module name imps exps foreigns decls) = do
   let jsImports = map (importToJs opts) . delete (ModuleName [ProperName C.prim]) . (\\ [name]) $ imps
   let foreigns' = mapMaybe (\(_, js, _) -> js) foreigns
-<<<<<<< HEAD
   jsDecls <- mapM (bindToJs name True) decls
   let optimized = concatMap (map $ optimize opts) $ catMaybes jsDecls
   return $ [ JSRaw ("package " ++ moduleName)
@@ -81,23 +75,6 @@
   where
     moduleName = case name of (ModuleName [ProperName "Main"]) -> "main"
                               _ -> unqual $ moduleNameToJs' name
-=======
-  jsDecls <- mapM (bindToJs name) decls
-  let optimized = concatMap (map $ optimize opts) jsDecls
-  let isModuleEmpty = null exps
-  let moduleBody = JSStringLiteral "use strict" : jsImports ++ foreigns' ++ optimized
-  let exps' = JSObjectLiteral $ map (runIdent &&& JSVar . identToJs) exps
-  return $ case optionsAdditional opts of
-    MakeOptions -> moduleBody ++ [JSAssignment (JSAccessor "exports" (JSVar "module")) exps']
-    CompileOptions ns _ _ | not isModuleEmpty ->
-      [ JSVariableIntroduction ns
-                               (Just (JSBinary Or (JSVar ns) (JSObjectLiteral [])) )
-      , JSAssignment (JSAccessor (moduleNameToJs name) (JSVar ns))
-                     (JSApp (JSFunction Nothing [] (JSBlock (moduleBody ++ [JSReturn exps']))) [])
-      ]
-    _ -> []
-
->>>>>>> 02442e32
 -- |
 -- Generates Javascript code for a module import.
 --
@@ -108,19 +85,6 @@
 -- |
 -- Generate code in the simplified Javascript intermediate representation for a declaration
 --
-<<<<<<< HEAD
-bindToJs :: (Functor m, Applicative m, Monad m) => ModuleName -> Bool -> Bind Ann -> SupplyT m (Maybe [JS])
-bindToJs mp modlvl (NonRec ident val) = do
-  js <- valueToJs mp val
-  return $ Just [JSVariableIntroduction (if modlvl then qname else identToJs ident) (Just js)]
-  where
-    qname = runModuleName mp ++ "." ++ identToJs ident
-bindToJs mp _ (Rec vals) = do
-  jss <- forM vals $ \(ident, val) -> do
-    js <- valueToJs mp val
-    return $ JSVariableIntroduction (identToJs ident) (Just js)
-  return $ Just jss
-=======
 bindToJs :: (Functor m, Applicative m, Monad m) => ModuleName -> Bind Ann -> SupplyT m [JS]
 bindToJs mp (NonRec ident val) = return <$> nonRecToJS mp ident val
 bindToJs mp (Rec vals) = forM vals (uncurry (nonRecToJS mp))
@@ -138,7 +102,6 @@
   js <- valueToJs mp val
   return $ JSVariableIntroduction (identToJs ident) (Just js)
   
->>>>>>> 02442e32
 
 -- |
 -- Generate code in the simplified Javascript intermediate representation for a variable based on a
@@ -164,17 +127,10 @@
 valueToJs :: (Functor m, Applicative m, Monad m) => ModuleName -> Expr Ann -> SupplyT m JS
 valueToJs m (Literal _ l) =
   literalToValueJS m l
-<<<<<<< HEAD
 valueToJs m (Var (_, _, Just (IsConstructor _ 0)) name) =
   return $ qualifiedToJS m id (withSuffix ctorSuffix name)
 valueToJs m (Var (_, _, Just (IsConstructor _ _)) name) =
   return $ qualifiedToJS m id (withSuffix ctorSuffix name)
-=======
-valueToJs m (Var (_, _, _, Just (IsConstructor _ 0)) name) =
-  return $ JSAccessor "value" $ qualifiedToJS m id name
-valueToJs m (Var (_, _, _, Just (IsConstructor _ _)) name) =
-  return $ JSAccessor "create" $ qualifiedToJS m id name
->>>>>>> 02442e32
 valueToJs m (Accessor _ prop val) =
   case val of
     Var (_, Just (TypeApp (TypeConstructor _) (RCons _ _ _)), _) _ -> mapAccessorString prop <$> valueToJs m val
@@ -212,21 +168,12 @@
   let (f, args) = unApp e []
   args' <- mapM (valueToJs m) args
   case f of
-<<<<<<< HEAD
     Var (_, _, Just IsNewtype) _ -> return (head args')
     Var (_, _, Just (IsConstructor _ arity)) name | arity == length args ->
       return $ JSApp (JSVar $ withSuffix' ctorSuffix m name) args'
     Var (_, _, Just IsTypeClassConstructor) name ->
       return $ JSInit (JSVar $ unqualName name) args'
     _ -> do fn <- valueToJs m f; return $ JSApp fn args'
-=======
-    Var (_, _, _, Just IsNewtype) _ -> return (head args')
-    Var (_, _, _, Just (IsConstructor _ arity)) name | arity == length args ->
-      return $ JSUnary JSNew $ JSApp (qualifiedToJS m id name) args'
-    Var (_, _, _, Just IsTypeClassConstructor) name ->
-      return $ JSUnary JSNew $ JSApp (qualifiedToJS m id name) args'
-    _ -> flip (foldl (\fn a -> JSApp fn [a])) args' <$> valueToJs m f
->>>>>>> 02442e32
   where
   unApp :: Expr Ann -> [Expr Ann] -> (Expr Ann, [Expr Ann])
   unApp (App _ val arg) args = unApp val (arg : args)
@@ -237,11 +184,7 @@
   vals <- mapM (valueToJs m) values
   bindersToJs m binders vals
 valueToJs m (Let _ ds val) = do
-<<<<<<< HEAD
-  decls <- concat . catMaybes <$> mapM (bindToJs m False) ds
-=======
   decls <- concat <$> mapM (bindToJs m) ds
->>>>>>> 02442e32
   ret <- valueToJs m val
   return $ JSApp (JSFunction Nothing [] (JSBlock (decls ++ [JSReturn ret]))) []
 valueToJs _ (Constructor (_, _, _, Just IsNewtype) _ (ProperName ctor) _) =
@@ -358,11 +301,7 @@
   return (JSVariableIntroduction (identToJs ident) (Just (JSVar varName)) : done)
 binderToJs m varName done (ConstructorBinder (_, _, _, Just IsNewtype) _ _ [b]) =
   binderToJs m varName done b
-<<<<<<< HEAD
-binderToJs m varName done (ConstructorBinder (_, _, Just (IsConstructor ctorType _)) d ctor bs) = do
-=======
 binderToJs m varName done (ConstructorBinder (_, _, _, Just (IsConstructor ctorType _)) _ ctor bs) = do
->>>>>>> 02442e32
   js <- go 0 done bs
   return $ case ctorType of
     ProductType -> js
