--- conflicted
+++ resolved
@@ -58,13 +58,9 @@
 import Parser
 
 data PSCiOptions = PSCiOptions
-<<<<<<< HEAD
-  { psciSingleLineFlag :: Bool
+  { psciMultiLineMode  :: Bool
+  , psciInputFile      :: [FilePath]
   , psciInputNodeFlags :: [String]
-=======
-  { psciMultiLineMode :: Bool
->>>>>>> 7bc14900
-  , psciInputFile      :: [FilePath]
   }
 
 -- |
@@ -77,12 +73,8 @@
   { psciImportedFilenames   :: [FilePath]
   , psciImportedModuleNames :: [P.ModuleName]
   , psciLoadedModules       :: [(Either P.RebuildPolicy FilePath, P.Module)]
-<<<<<<< HEAD
-  , psciLetBindings         :: [P.Expr -> P.Expr]
+  , psciLetBindings         :: [P.Declaration]
   , psciNodeFlags           :: [String]
-=======
-  , psciLetBindings         :: [P.Declaration]
->>>>>>> 7bc14900
   }
 
 -- State helpers
@@ -267,31 +259,6 @@
     return $ concat q
 
   getIdentNames :: StateT PSCiState IO [String]
-<<<<<<< HEAD
-  getIdentNames = identNames <$> getLoadedModules
-
-  getDeclName :: Maybe [P.DeclarationRef] -> P.Declaration -> Maybe P.Ident
-  getDeclName exts (P.ValueDeclaration ident _ _ _)  | isExported ident exts = Just ident
-  getDeclName exts (P.ExternDeclaration _ ident _ _) | isExported ident exts = Just ident
-  getDeclName exts (P.PositionedDeclaration _ d) = getDeclName exts d
-  getDeclName _ _ = Nothing
-
-  isExported :: N.Ident -> Maybe [P.DeclarationRef] -> Bool
-  isExported ident = maybe True (any exports)
-    where
-    exports :: P.DeclarationRef -> Bool
-    exports (P.ValueRef ident') = ident == ident'
-    exports (P.PositionedDeclarationRef _ r) = exports r
-    exports _ = False
-
-  identNames :: [P.Module] -> [String]
-  identNames ms = nub [ show qual
-                      | P.Module moduleName ds exts <- ms
-                      , ident <- mapMaybe (getDeclName exts) ds
-                      , qual <- [ P.Qualified Nothing ident
-                                , P.Qualified (Just moduleName) ident]
-                      ]
-=======
   getIdentNames = mapLoadedModulesAndQualify identNames
 
   getDctorNames :: StateT PSCiState IO [String]
@@ -339,7 +306,6 @@
           onlyDataDecls :: [P.Declaration]
           onlyDataDecls = (filter P.isDataDecl (P.exportedDeclarations m))
 
->>>>>>> 7bc14900
   moduleNames :: [P.Module] -> [String]
   moduleNames ms = nub [show moduleName | P.Module moduleName _ _ <- ms]
 
@@ -437,12 +403,8 @@
 handleDeclaration val = do
   st <- PSCI $ lift get
   let m = createTemporaryModule True st val
-<<<<<<< HEAD
-  e <- psciIO . runMake $ P.make modulesDir options (psciLoadedModules st ++ [(Left P.RebuildAlways, m)]) []
   let nodeArgs = psciNodeFlags st ++ [indexFile]
-=======
   e <- psciIO . runMake $ P.make modulesDir (psciLoadedModules st ++ [(Left P.RebuildAlways, m)]) []
->>>>>>> 7bc14900
   case e of
     Left err -> PSCI $ outputStrLn err
     Right _ -> do
@@ -611,19 +573,12 @@
     PSCI . outputStrLn $ "Couldn't locate: " ++ filePath
 handleCommand Reset = do
   files <- psciImportedFilenames <$> PSCI (lift get)
-<<<<<<< HEAD
-  modulesOrFirstError <- psciIO $ loadAllModules files
-  case modulesOrFirstError of
-    Left err -> psciIO $ print err >> exitFailure
-    Right modules -> PSCI . lift $ put (PSCiState files defaultImports modules [] [])
-=======
   PSCI . lift . modify $ \st -> st
     { psciImportedFilenames   = files
     , psciImportedModuleNames = defaultImports
     , psciLetBindings         = []
     }
   loadAllImportedModules
->>>>>>> 7bc14900
 handleCommand (TypeOf val) = handleTypeOf val
 handleCommand (KindOf typ) = handleKindOf typ
 handleCommand (Browse moduleName) = handleBrowse moduleName
@@ -648,11 +603,7 @@
 -- The PSCI main loop.
 --
 loop :: PSCiOptions -> IO ()
-<<<<<<< HEAD
-loop (PSCiOptions singleLineMode nflags files) = do
-=======
 loop PSCiOptions{..} = do
->>>>>>> 7bc14900
   config <- loadUserConfig
   modulesOrFirstError <- loadAllModules psciInputFile
   case modulesOrFirstError of
@@ -660,11 +611,7 @@
     Right modules -> do
       historyFilename <- getHistoryFilename
       let settings = defaultSettings { historyFile = Just historyFilename }
-<<<<<<< HEAD
-      flip evalStateT (PSCiState files defaultImports modules [] nflags) . runInputT (setComplete completion settings) $ do
-=======
-      flip evalStateT (PSCiState psciInputFile defaultImports modules []) . runInputT (setComplete completion settings) $ do
->>>>>>> 7bc14900
+      flip evalStateT (PSCiState psciInputFile defaultImports modules [] psciInputNodeFlags) . runInputT (setComplete completion settings) $ do
         outputStrLn prologueMessage
         traverse_ (mapM_ (runPSCI . handleCommand)) config
         go
@@ -698,13 +645,9 @@
     parser = words <$> str
 
 psciOptions :: Parser PSCiOptions
-<<<<<<< HEAD
-psciOptions = PSCiOptions <$> singleLineFlag
+psciOptions = PSCiOptions <$> multiLineMode
+                          <*> many inputFile
                           <*> nodeFlagsFlag
-=======
-psciOptions = PSCiOptions <$> multiLineMode
->>>>>>> 7bc14900
-                          <*> many inputFile
 
 main :: IO ()
 main = execParser opts >>= loop
